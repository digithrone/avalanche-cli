--- conflicted
+++ resolved
@@ -40,11 +40,7 @@
 }
 
 func startNetwork(cmd *cobra.Command, args []string) error {
-<<<<<<< HEAD
 	sd := subnet.NewLocalDeployer(app, avagoVersion)
-=======
-	sd := subnet.NewLocalSubnetDeployer(app)
->>>>>>> a554a35e
 
 	if err := sd.StartServer(); err != nil {
 		return err
