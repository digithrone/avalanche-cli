// Copyright (C) 2022, Ava Labs, Inc. All rights reserved.
// See the file LICENSE for licensing terms.
package nodecmd

import (
	"errors"
	"fmt"
	"os"
	"os/exec"
	"os/user"
	"strconv"
	"strings"
	"time"

	terraformgcp "github.com/ava-labs/avalanche-cli/pkg/terraform/gcp"
	"github.com/ava-labs/avalanche-cli/pkg/utils"
	"golang.org/x/exp/rand"
	"golang.org/x/net/context"
	"golang.org/x/oauth2/google"
	"google.golang.org/api/compute/v1"

	"github.com/ava-labs/avalanche-cli/pkg/constants"
	"github.com/hashicorp/hcl/v2/hclwrite"

	"github.com/ava-labs/avalanche-cli/pkg/models"

	gcpAPI "github.com/ava-labs/avalanche-cli/pkg/gcp"
	"github.com/ava-labs/avalanche-cli/pkg/terraform"
	"github.com/ava-labs/avalanche-cli/pkg/ux"
)

func getServiceAccountKeyFilepath() (string, error) {
<<<<<<< HEAD
	if cmdLineGCPCredentialsPath != "" {
		return cmdLineGCPCredentialsPath, nil
	}
	ux.Logger.PrintToUser("To create a VM instance in GCP, we will need your service account credentials")
=======
	ux.Logger.PrintToUser("To create a VM instance in GCP, you can use your account credentials")
>>>>>>> d14f4a80
	ux.Logger.PrintToUser("Please follow instructions detailed at https://developers.google.com/workspace/guides/create-credentials#service-account to set up a GCP service account")
	ux.Logger.PrintToUser("Or use https://cloud.google.com/sdk/docs/authorizing#user-account for authorization without a service account")
	customAuthKeyPath := "Choose custom path for credentials JSON file"
	credJSONFilePath, err := app.Prompt.CaptureList(
		"What is the filepath to the credentials JSON file?",
		[]string{constants.GCPDefaultAuthKeyPath, customAuthKeyPath},
	)
	if err != nil {
		return "", err
	}
	if credJSONFilePath == customAuthKeyPath {
		credJSONFilePath, err = app.Prompt.CaptureString("What is the custom filepath to the credentials JSON file?")
		if err != nil {
			return "", err
		}
	}
	return utils.GetRealFilePath(credJSONFilePath), err
}

func getGCPCloudCredentials() (*compute.Service, string, string, error) {
	var err error
	var gcpCredentialsPath string
	var gcpProjectName string
	clusterConfig := models.ClusterConfig{}
	if app.ClusterConfigExists() {
		clusterConfig, err = app.LoadClusterConfig()
		if err != nil {
			return nil, "", "", err
		}
		if clusterConfig.GCPConfig != (models.GCPConfig{}) {
			gcpProjectName = clusterConfig.GCPConfig.ProjectName
			gcpCredentialsPath = clusterConfig.GCPConfig.ServiceAccFilePath
		}
	}
	if gcpProjectName == "" {
		if cmdLineGCPProjectName != "" {
			gcpProjectName = cmdLineGCPProjectName
		} else {
			gcpProjectName, err = app.Prompt.CaptureString("What is the name of your Google Cloud project?")
			if err != nil {
				return nil, "", "", err
			}
		}
	}
	if gcpCredentialsPath == "" {
		gcpCredentialsPath, err = getServiceAccountKeyFilepath()
		if err != nil {
			return nil, "", "", err
		}
	}
	err = os.Setenv(constants.GCPEnvVar, gcpCredentialsPath)
	if err != nil {
		return nil, "", "", err
	}
	ctx := context.Background()
	client, err := google.DefaultClient(ctx, compute.ComputeScope)
	if err != nil {
		return nil, "", "", err
	}
	computeService, err := compute.New(client)
	return computeService, gcpProjectName, gcpCredentialsPath, err
}

func getGCPConfig(zone string) (*compute.Service, string, string, string, string, error) {
	if zone == "" {
		usEast := "us-east1-b"
		usCentral := "us-central1-c"
		usWest := "us-west1-b"
		customRegion := "Choose custom zone (list of zones available at https://cloud.google.com/compute/docs/regions-zones)"
		zonePromptTxt := "Which GCP zone do you want to set up your node in?"
		var err error
		zone, err = app.Prompt.CaptureList(
			zonePromptTxt,
			[]string{usEast, usCentral, usWest, customRegion},
		)
		if err != nil {
			return nil, "", "", "", "", err
		}
		if zone == customRegion {
			zone, err = app.Prompt.CaptureString(zonePromptTxt)
			if err != nil {
				return nil, "", "", "", "", err
			}
		}
	}
	gcpClient, projectName, gcpCredentialFilePath, err := getGCPCloudCredentials()
	if err != nil {
		return nil, "", "", "", "", err
	}
	imageID, err := gcpAPI.GetUbuntuImageID(gcpClient)
	if err != nil {
		return nil, "", "", "", "", err
	}
	return gcpClient, zone, imageID, gcpCredentialFilePath, projectName, nil
}

func randomString(length int) string {
	rand.Seed(uint64(time.Now().UnixNano()))
	chars := "abcdefghijklmnopqrstuvwxyz"
	result := make([]byte, length)
	for i := 0; i < length; i++ {
		result[i] = chars[rand.Intn(len(chars))]
	}
	return string(result)
}

// createGCEInstances creates terraform .tf file and runs terraform exec function to create Google Compute Engine VM instances
func createGCEInstances(rootBody *hclwrite.Body,
	gcpClient *compute.Service,
	hclFile *hclwrite.File,
	numNodes int,
	zone,
	ami,
	cliDefaultName,
	projectName,
	credentialsPath string,
) ([]string, []string, string, string, error) {
	keyPairName := fmt.Sprintf("%s-keypair", cliDefaultName)
	sshKeyPath, err := app.GetSSHCertFilePath(keyPairName)
	if err != nil {
		return nil, nil, "", "", err
	}
	networkName := fmt.Sprintf("%s-network", cliDefaultName)
	if err := terraformgcp.SetCloudCredentials(rootBody, zone, credentialsPath, projectName); err != nil {
		return nil, nil, "", "", err
	}
	if numNodes <= 0 {
		numNodes, err = app.Prompt.CaptureInt("How many nodes do you want to set up on GCP?")
		if err != nil {
			return nil, nil, "", "", err
		}
	}
	ux.Logger.PrintToUser("Creating new VM instance(s) on Google Compute Engine...")
	certInSSHDir, err := app.CheckCertInSSHDir(fmt.Sprintf("%s-keypair.pub", cliDefaultName))
	if err != nil {
		return nil, nil, "", "", err
	}
	if !certInSSHDir {
		ux.Logger.PrintToUser("Creating new SSH key pair %s in GCP", sshKeyPath)
		ux.Logger.PrintToUser("For more information regarding SSH key pair in GCP, please head to https://cloud.google.com/compute/docs/connect/create-ssh-keys")
		_, err = exec.Command("ssh-keygen", "-t", "rsa", "-f", sshKeyPath, "-C", "ubuntu", "-b", "2048").Output()
		if err != nil {
			return nil, nil, "", "", err
		}
	}

	networkExists, err := gcpAPI.CheckNetworkExists(gcpClient, projectName, networkName)
	if err != nil {
		return nil, nil, "", "", err
	}
	userIPAddress, err := getIPAddress()
	if err != nil {
		return nil, nil, "", "", err
	}
	if !networkExists {
		ux.Logger.PrintToUser(fmt.Sprintf("Creating new network %s in GCP", networkName))
		terraformgcp.SetNetwork(rootBody, userIPAddress, networkName)
	} else {
		ux.Logger.PrintToUser(fmt.Sprintf("Using existing network %s in GCP", networkName))
		terraformgcp.SetExistingNetwork(rootBody, networkName)
		firewallName := fmt.Sprintf("%s-%s", networkName, strings.ReplaceAll(userIPAddress, ".", ""))
		firewallExists, err := gcpAPI.CheckFirewallExists(gcpClient, projectName, firewallName)
		if err != nil {
			return nil, nil, "", "", err
		}
		if !firewallExists {
			terraformgcp.SetFirewallRule(rootBody, userIPAddress+"/32", firewallName, networkName, []string{strconv.Itoa(constants.SSHTCPPort), strconv.Itoa(constants.AvalanchegoAPIPort)}, true)
		}
	}
	nodeName := randomString(5)
	publicIPName := ""
	if useStaticIP {
		publicIPName = fmt.Sprintf("static-ip-%s", nodeName)
		terraformgcp.SetPublicIP(rootBody, nodeName, numNodes)
	}
	sshPublicKey, err := os.ReadFile(fmt.Sprintf("%s.pub", sshKeyPath))
	if err != nil {
		return nil, nil, "", "", err
	}
	terraformgcp.SetupInstances(rootBody, networkName, string(sshPublicKey), ami, publicIPName, nodeName, numNodes, networkExists)
	if useStaticIP {
		terraformgcp.SetOutput(rootBody)
	}
	err = app.CreateTerraformDir()
	if err != nil {
		return nil, nil, "", "", err
	}
	err = terraform.SaveConf(app.GetTerraformDir(), hclFile)
	if err != nil {
		return nil, nil, "", "", err
	}
	instanceIDs := []string{}
	for i := 0; i < numNodes; i++ {
		instanceIDs = append(instanceIDs, fmt.Sprintf("%s-%s", nodeName, strconv.Itoa(i)))
	}
	elasticIPs, err := terraformgcp.RunTerraform(app.GetTerraformDir(), useStaticIP)
	if err != nil {
		return instanceIDs, nil, "", "", errors.New(constants.ErrCreatingGCPNode)
	}
	ux.Logger.PrintToUser("New GCE instance(s) successfully created in Google Cloud Engine!")
	sshCertPath, err := app.GetSSHCertFilePath(fmt.Sprintf("%s-keypair", cliDefaultName))
	if err != nil {
		return nil, nil, "", "", err
	}
	return instanceIDs, elasticIPs, sshCertPath, keyPairName, nil
}

func createGCPInstance(
	usr *user.User,
	gcpClient *compute.Service,
	numNodes int,
	zone string,
	imageID string,
	gcpCredentialFilepath string,
	gcpProjectName string,
	clusterName string,
) (CloudConfig, error) {
	defaultAvalancheCLIPrefix := usr.Username + constants.AvalancheCLISuffix
	hclFile, rootBody, err := terraform.InitConf()
	if err != nil {
		return CloudConfig{}, err
	}
	instanceIDs, elasticIPs, certFilePath, keyPairName, err := createGCEInstances(
		rootBody,
		gcpClient,
		hclFile,
		numNodes,
		zone,
		imageID,
		defaultAvalancheCLIPrefix,
		gcpProjectName,
		gcpCredentialFilepath,
	)
	if err != nil {
		ux.Logger.PrintToUser("Failed to create GCP cloud server")
		if err.Error() == constants.ErrCreatingGCPNode {
			// we stop created instances so that user doesn't pay for unused GCP instances
			ux.Logger.PrintToUser("Stopping all created GCP instances due to error to prevent charge for unused GCP instances...")
			failedNodes := []string{}
			nodeErrors := []error{}
			for _, instanceID := range instanceIDs {
				nodeConfig := models.NodeConfig{
					NodeID: instanceID,
					Region: zone,
				}
				if stopErr := gcpAPI.StopGCPNode(gcpClient, nodeConfig, gcpProjectName, clusterName, false); err != nil {
					failedNodes = append(failedNodes, instanceID)
					nodeErrors = append(nodeErrors, stopErr)
					continue
				}
				ux.Logger.PrintToUser(fmt.Sprintf("GCP cloud server instance %s stopped", instanceID))
			}
			if len(failedNodes) > 0 {
				ux.Logger.PrintToUser("Failed nodes: ")
				for i, node := range failedNodes {
					ux.Logger.PrintToUser(fmt.Sprintf("Failed to stop node %s due to %s", node, nodeErrors[i]))
				}
				ux.Logger.PrintToUser("Stop the above instance(s) on GCP console to prevent charges")
				return CloudConfig{}, fmt.Errorf("failed to stop node(s) %s", failedNodes)
			}
		}
		return CloudConfig{}, err
	}
	gcpCloudConfig := CloudConfig{
		instanceIDs,
		elasticIPs,
		zone,
		keyPairName,
		fmt.Sprintf("%s-network", defaultAvalancheCLIPrefix),
		certFilePath,
		imageID,
	}
	return gcpCloudConfig, nil
}

func updateClusterConfigGCPKeyFilepath(projectName, serviceAccountKeyFilepath string) error {
	clusterConfig := models.ClusterConfig{}
	var err error
	if app.ClusterConfigExists() {
		clusterConfig, err = app.LoadClusterConfig()
		if err != nil {
			return err
		}
	}
	if projectName != "" {
		clusterConfig.GCPConfig.ProjectName = projectName
	}
	if serviceAccountKeyFilepath != "" {
		clusterConfig.GCPConfig.ServiceAccFilePath = serviceAccountKeyFilepath
	}
	return app.WriteClusterConfigFile(&clusterConfig)
}<|MERGE_RESOLUTION|>--- conflicted
+++ resolved
@@ -30,14 +30,10 @@
 )
 
 func getServiceAccountKeyFilepath() (string, error) {
-<<<<<<< HEAD
 	if cmdLineGCPCredentialsPath != "" {
 		return cmdLineGCPCredentialsPath, nil
 	}
-	ux.Logger.PrintToUser("To create a VM instance in GCP, we will need your service account credentials")
-=======
 	ux.Logger.PrintToUser("To create a VM instance in GCP, you can use your account credentials")
->>>>>>> d14f4a80
 	ux.Logger.PrintToUser("Please follow instructions detailed at https://developers.google.com/workspace/guides/create-credentials#service-account to set up a GCP service account")
 	ux.Logger.PrintToUser("Or use https://cloud.google.com/sdk/docs/authorizing#user-account for authorization without a service account")
 	customAuthKeyPath := "Choose custom path for credentials JSON file"
