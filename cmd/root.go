--- conflicted
+++ resolved
@@ -8,11 +8,8 @@
 	"os/user"
 	"path/filepath"
 
-<<<<<<< HEAD
 	"github.com/ava-labs/avalanche-cli/pkg/constants"
-=======
 	this "github.com/ava-labs/avalanche-cli/pkg/app"
->>>>>>> bf740439
 	"github.com/ava-labs/avalanche-cli/ux"
 	"github.com/ava-labs/avalanchego/utils/logging"
 	"github.com/ava-labs/avalanchego/utils/perms"
@@ -42,34 +39,6 @@
 )
 
 func init() {
-<<<<<<< HEAD
-	// Set base dir
-	usr, err := user.Current()
-	if err != nil {
-		// no logger here yet
-		fmt.Printf("unable to get system user %s\n", err)
-		os.Exit(1)
-	}
-	baseDir = filepath.Join(usr.HomeDir, BaseDirName)
-
-	// Create base dir if it doesn't exist
-	err = os.MkdirAll(baseDir, os.ModePerm)
-	if err != nil {
-		// no logger here yet
-		fmt.Printf("failed creating the basedir %s: %s\n", baseDir, err)
-		os.Exit(1)
-	}
-
-	// Create snapshots dir if it doesn't exist
-	snapshotsDir = filepath.Join(baseDir, constants.SnapshotsDirName)
-	err = os.MkdirAll(snapshotsDir, os.ModePerm)
-	if err != nil {
-		fmt.Printf("failed creating the snapshots dir %s: %s\n", snapshotsDir, err)
-		os.Exit(1)
-	}
-
-=======
->>>>>>> bf740439
 	// Disable printing the completion command
 	rootCmd.CompletionOptions.HiddenDefaultCmd = true
 
@@ -154,6 +123,15 @@
 		fmt.Printf("failed creating the basedir %s: %s\n", baseDir, err)
 		return "", err
 	}
+
+	// Create snapshots dir if it doesn't exist
+	snapshotsDir = filepath.Join(baseDir, constants.SnapshotsDirName)
+	err = os.MkdirAll(snapshotsDir, os.ModePerm)
+	if err != nil {
+		fmt.Printf("failed creating the snapshots dir %s: %s\n", snapshotsDir, err)
+		os.Exit(1)
+	}
+
 	return baseDir, nil
 }
 
