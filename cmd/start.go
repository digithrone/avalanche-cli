--- conflicted
+++ resolved
@@ -4,21 +4,15 @@
 
 import (
 	"fmt"
-<<<<<<< HEAD
 	"strings"
-=======
 	"path"
->>>>>>> 1623fb1f
 
 	"github.com/ava-labs/avalanche-cli/pkg/binutils"
 	"github.com/ava-labs/avalanche-cli/pkg/constants"
 	"github.com/ava-labs/avalanche-cli/pkg/subnet"
 	"github.com/ava-labs/avalanche-cli/ux"
 	"github.com/ava-labs/avalanche-network-runner/client"
-<<<<<<< HEAD
-=======
 	"github.com/ava-labs/avalanche-network-runner/utils"
->>>>>>> 1623fb1f
 	"github.com/spf13/cobra"
 )
 
@@ -64,17 +58,6 @@
 	ctx := binutils.GetAsyncContext()
 
 	ux.Logger.PrintToUser(startMsg)
-<<<<<<< HEAD
-	loadSnapshotOpts := []client.OpOption{
-		client.WithPluginDir(pluginDir),
-		client.WithExecPath(avalancheGoBinPath),
-	}
-	_, err = cli.LoadSnapshot(
-		ctx,
-		snapshotName,
-		loadSnapshotOpts...,
-	)
-=======
 
 	outputDirPrefix := path.Join(app.GetRunDir(), "restart")
 	outputDir, err := utils.MkDirWithTimestamp(outputDirPrefix)
@@ -82,8 +65,17 @@
 		return err
 	}
 
-	_, err = cli.LoadSnapshot(ctx, snapshotName, client.WithRootDataDir(outputDir))
->>>>>>> 1623fb1f
+	loadSnapshotOpts := []client.OpOption{
+		client.WithPluginDir(pluginDir),
+		client.WithExecPath(avalancheGoBinPath),
+        client.WithRootDataDir(outputDir),
+	}
+	_, err = cli.LoadSnapshot(
+		ctx,
+		snapshotName,
+		loadSnapshotOpts...,
+	)
+
 	if err != nil {
 		// TODO: use error type not string comparison
 		if !strings.Contains(err.Error(), "already bootstrapped") {
@@ -96,12 +88,7 @@
 
 	// TODO: this should probably be extracted from the deployer and
 	// used as an independent helper
-<<<<<<< HEAD
 	clusterInfo, err := sd.WaitForHealthy(ctx, cli, healthCheckInterval)
-=======
-	sd := subnet.NewLocalDeployer(app)
-	endpoints, err := sd.WaitForHealthy(ctx, cli, healthCheckInterval)
->>>>>>> 1623fb1f
 	if err != nil {
 		return fmt.Errorf("failed waiting for network to become healthy: %s", err)
 	}
