// Copyright (C) 2022, Ava Labs, Inc. All rights reserved.
// See the file LICENSE for licensing terms.
package subnetcmd

import (
	"encoding/json"
	"errors"
	"fmt"
	"os"
	"path/filepath"
	"strconv"
	"strings"

	"github.com/ava-labs/avalanche-cli/pkg/binutils"
	"github.com/ava-labs/avalanche-cli/pkg/constants"
	"github.com/ava-labs/avalanche-cli/pkg/models"
	"github.com/ava-labs/avalanche-cli/pkg/subnet"
	"github.com/ava-labs/avalanche-cli/pkg/ux"
	"github.com/spf13/cobra"
)

var (
	deployLocal   bool
	deployTestnet bool
<<<<<<< HEAD
	keyName       string
	threshold     uint32
	controlKeys   []string
=======
	deployMainnet bool
	keyName       string
	avagoVersion  string

	errMutuallyExlusive = errors.New("--local, --fuji (resp. --testnet) and --mainnet are mutually exclusive")
>>>>>>> fbfb9bdf
)

// avalanche subnet deploy
func newDeployCmd() *cobra.Command {
	cmd := &cobra.Command{
		Use:   "deploy [subnetName]",
		Short: "Deploys a subnet configuration",
		Long: `The subnet deploy command deploys your subnet configuration locally, to
Fuji Testnet, or to Mainnet. Currently, the beta release only supports
local and Fuji deploys.

At the end of the call, the command will print the RPC URL you can use
to interact with the subnet.

Subnets may only be deployed once. Subsequent calls of deploy to the
same network (local, Fuji, Mainnet) are not allowed. If you'd like to
redeploy a subnet locally for testing, you must first call avalanche
network clean to reset all deployed chain state. Subsequent local
deploys will redeploy the chain with fresh state. The same subnet can
be deployed to multiple networks, so you can take your locally tested
subnet and deploy it on Fuji or Mainnet.`,
		SilenceUsage: true,
		RunE:         deploySubnet,
		Args:         cobra.ExactArgs(1),
	}
	cmd.Flags().BoolVarP(&deployLocal, "local", "l", false, "deploy to a local network")
<<<<<<< HEAD
	cmd.Flags().BoolVarP(&deployTestnet, "fuji", "f", false, "deploy to fuji")
	cmd.Flags().StringVarP(&keyName, "key", "k", "", "select the key to use [fuji deploys]")
	cmd.Flags().Uint32Var(&threshold, "threshold", 0, "required number of control key signatures to add a validator [fuji deploys]")
	cmd.Flags().StringSliceVar(&controlKeys, "control-keys", nil, "addresses that may add new validators to the subnet [fuji deploys]")
=======
	cmd.Flags().BoolVarP(&deployTestnet, "testnet", "t", false, "deploy to testnet (alias to `fuji`)")
	cmd.Flags().BoolVarP(&deployTestnet, "fuji", "f", false, "deploy to fuji (alias to `testnet`")
	cmd.Flags().BoolVarP(&deployMainnet, "mainnet", "m", false, "deploy to mainnet (not yet supported)")
	cmd.Flags().StringVar(&avagoVersion, "avalanchego-version", "latest", "use this version of avalanchego (ex: v1.17.12)")
	cmd.Flags().StringVarP(&keyName, "key", "k", "", "select the key to use for fuji deploys")
>>>>>>> fbfb9bdf
	return cmd
}

func getChainsInSubnet(subnetName string) ([]string, error) {
	files, err := os.ReadDir(app.GetBaseDir())
	if err != nil {
		return []string{}, fmt.Errorf("failed to read baseDir :%w", err)
	}

	chains := []string{}

	for _, f := range files {
		if strings.Contains(f.Name(), constants.SidecarSuffix) {
			// read in sidecar file
			path := filepath.Join(app.GetBaseDir(), f.Name())
			jsonBytes, err := os.ReadFile(path)
			if err != nil {
				return []string{}, fmt.Errorf("failed reading file %s: %w", path, err)
			}

			var sc models.Sidecar
			err = json.Unmarshal(jsonBytes, &sc)
			if err != nil {
				return []string{}, fmt.Errorf("failed unmarshaling file %s: %w", path, err)
			}
			if sc.Subnet == subnetName {
				chains = append(chains, sc.Name)
			}
		}
	}
	return chains, nil
}

// deploySubnet is the cobra command run for deploying subnets
func deploySubnet(cmd *cobra.Command, args []string) error {
	chains, err := validateSubnetNameAndGetChains(args)
	if err != nil {
		return err
	}

	// get the network to deploy to
	var network models.Network

<<<<<<< HEAD
=======
	if err := checkMutuallyExclusive(deployLocal, deployTestnet, deployMainnet); err != nil {
		return err
	}

>>>>>>> fbfb9bdf
	switch {
	case deployLocal:
		network = models.Local
	case deployTestnet:
		network = models.Fuji
<<<<<<< HEAD
=======
	case deployMainnet:
		network = models.Mainnet
>>>>>>> fbfb9bdf
	}

	if network == models.Undefined {
		// no flag was set, prompt user
		networkStr, err := app.Prompt.CaptureList(
			"Choose a network to deploy on",
			[]string{models.Local.String(), models.Fuji.String(), models.Mainnet.String()},
		)
		if err != nil {
			return err
		}
		network = models.NetworkFromString(networkStr)
	}

	// deploy based on chosen network
	ux.Logger.PrintToUser("Deploying %s to %s", chains, network.String())
	chain := chains[0]
	chainGenesis, err := app.LoadRawGenesis(chain)
	if err != nil {
		return err
	}

	genesisPath := app.GetGenesisPath(chain)

	switch network {
	case models.Local:
		app.Log.Debug("Deploy local")
		sc, err := app.LoadSidecar(chain)
		if err != nil {
			return fmt.Errorf("failed to load sidecar for later update: %w", err)
		}

		var vmDir string

		// download subnet-evm if necessary
		switch sc.VM {
		case subnetEvm:
			vmDir, err = binutils.SetupSubnetEVM(app, sc.VMVersion)
			if err != nil {
				return fmt.Errorf("failed to install subnet-evm: %w", err)
			}
		case customVM:
			vmDir = binutils.SetupCustomBin(app, chain)
		default:
			return fmt.Errorf("unknown vm: %s", sc.VM)
		}

		deployer := subnet.NewLocalDeployer(app, avagoVersion, vmDir)
		subnetID, blockchainID, err := deployer.DeployToLocalNetwork(chain, chainGenesis, genesisPath)
		if err != nil {
			if deployer.BackendStartedHere() {
				if innerErr := binutils.KillgRPCServerProcess(app); innerErr != nil {
					app.Log.Warn("tried to kill the gRPC server process but it failed: %w", innerErr)
				}
			}
			return err
		}
		if sc.Networks == nil {
			sc.Networks = make(map[string]models.NetworkData)
		}
		sc.Networks[models.Local.String()] = models.NetworkData{
			SubnetID:     subnetID,
			BlockchainID: blockchainID,
		}
		if err := app.UpdateSidecar(&sc); err != nil {
			return fmt.Errorf("creation of chains and subnet was successful, but failed to update sidecar: %w", err)
		}
		return nil

	case models.Fuji: // just make the switch pass
		if keyName == "" {
			keyName, err = captureKeyName()
			if err != nil {
				if err == errNoKeys {
					ux.Logger.PrintToUser("No private keys have been found. Deployment to fuji without a private key is not possible. Create a new one with `avalanche key create`.")
				}
				return err
			}
		}

	case models.Mainnet: // in the future, just make the switch pass, fuij/main implementation is the same (for now)
		return errors.New("deploying to mainnet is not yet supported") // for now not supported
	default:
		return errors.New("not implemented")
	}

	if os.Getenv(constants.DeployPublickyLocalMockEnvVar) != "" {
		network = models.Local
	}

	// from here on we are assuming a public deploy

	// prompt for control keys
	if controlKeys == nil {
		var cancelled bool
		controlKeys, cancelled, err = getControlKeys(network)
		if err != nil {
			return err
		}
		if cancelled {
			ux.Logger.PrintToUser("User cancelled. No subnet deployed")
			return nil
		}
	}

	// prompt for threshold
	if len(controlKeys) > 0 && threshold == 0 {
		threshold, err = getThreshold(len(controlKeys))
		if err != nil {
			return err
		}
	}

	// deploy to public network
	deployer := subnet.NewPublicDeployer(app, app.GetKeyPath(keyName), network)
	subnetID, blockchainID, err := deployer.Deploy(controlKeys, threshold, chain, chainGenesis)
	if err != nil {
		return err
	}

	// update sidecar
	// TODO: need to do something for backwards compatibility?
	sidecar, err := app.LoadSidecar(chain)
	if err != nil {
		return err
	}
	nets := sidecar.Networks
	if nets == nil {
		nets = make(map[string]models.NetworkData)
	}
	nets[network.String()] = models.NetworkData{
		SubnetID:     subnetID,
		BlockchainID: blockchainID,
	}
	sidecar.Networks = nets
	return app.UpdateSidecar(&sidecar)
}

func getControlKeys(network models.Network) ([]string, bool, error) {
	controlKeysInitialPrompt := "Configure which addresses may add new validators to the subnet.\n" +
		"These addresses are known as your control keys. You will also\n" +
		"set how many control keys are required to add a validator."
	controlKeysPrompt := "Set control keys"

	ux.Logger.PrintToUser(controlKeysInitialPrompt)
	for {
		// ask in a loop so that if some condition is not met we can keep asking
		controlKeys, cancelled, err := controlKeysLoop(controlKeysPrompt, network)
		if err != nil {
			return nil, false, err
		}
		if cancelled {
			return nil, cancelled, nil
		}
		if len(controlKeys) == 0 {
			ux.Logger.PrintToUser("This tool does not allow to proceed without any control key set")
		} else {
			return controlKeys, false, nil
		}
	}
}

// controlKeysLoop asks as many controlkeys the user requires, until Done or Cancel is selected
func controlKeysLoop(controlKeysPrompt string, network models.Network) ([]string, bool, error) {
	const (
		addCtrlKey = "Add control key"
		doneMsg    = "Done"
		cancelMsg  = "Cancel"
	)

	var controlKeys []string

	for {
		listDecision, err := app.Prompt.CaptureList(
			controlKeysPrompt, []string{addCtrlKey, doneMsg, cancelMsg},
		)
		if err != nil {
			return nil, false, err
		}

		switch listDecision {
		case addCtrlKey:
			controlKey, err := app.Prompt.CapturePChainAddress(
				"Enter P-Chain address (Ex: `P-...`)",
				network,
			)
			if err != nil {
				return nil, false, err
			}
			if contains(controlKeys, controlKey) {
				fmt.Println("Address already in list")
				continue
			}
			controlKeys = append(controlKeys, controlKey)
		case doneMsg:
			return controlKeys, false, nil
		case cancelMsg:
			return nil, true, nil
		default:
			return nil, false, errors.New("unexpected option")
		}
	}
}

// getThreshold prompts for the threshold of addresses as a number
func getThreshold(maxLen int) (uint32, error) {
	// create a list of indexes so the user only has the option to choose what is the theshold
	// instead of entering
	indexList := make([]string, maxLen)
	for i := 0; i < maxLen; i++ {
		indexList[i] = strconv.Itoa(i + 1)
	}
	threshold, err := app.Prompt.CaptureList("Select required number of control key signatures to add a validator", indexList)
	if err != nil {
		return 0, err
	}
	intTh, err := strconv.Atoi(threshold)
	if err != nil {
		return 0, err
	}
	// this now should technically not happen anymore, but let's leave it as a double stitch
	if intTh > maxLen {
		return 0, fmt.Errorf("the threshold can't be bigger than the number of control keys")
	}
	return uint32(intTh), err
}

func contains(list []string, element string) bool {
	for _, val := range list {
		if val == element {
			return true
		}
	}
	return false
}

func validateSubnetNameAndGetChains(args []string) ([]string, error) {
	// this should not be necessary but some bright guy might just be creating
	// the genesis by hand or something...
	if err := checkInvalidSubnetNames(args[0]); err != nil {
		return nil, fmt.Errorf("subnet name %s is invalid: %s", args[0], err)
	}
	// Check subnet exists
	// TODO create a file that lists chains by subnet for fast querying
	chains, err := getChainsInSubnet(args[0])
	if err != nil {
		return nil, fmt.Errorf("failed to getChainsInSubnet: %w", err)
	}

	if len(chains) == 0 {
		return nil, errors.New("Invalid subnet " + args[0])
	}

	return chains, nil
}

func checkMutuallyExclusive(flagA bool, flagB bool, flagC bool) error {
	if flagA && flagB || flagB && flagC || flagA && flagC {
		return errMutuallyExlusive
	}
	return nil
}<|MERGE_RESOLUTION|>--- conflicted
+++ resolved
@@ -22,17 +22,13 @@
 var (
 	deployLocal   bool
 	deployTestnet bool
-<<<<<<< HEAD
+	deployMainnet bool
 	keyName       string
 	threshold     uint32
 	controlKeys   []string
-=======
-	deployMainnet bool
-	keyName       string
 	avagoVersion  string
 
 	errMutuallyExlusive = errors.New("--local, --fuji (resp. --testnet) and --mainnet are mutually exclusive")
->>>>>>> fbfb9bdf
 )
 
 // avalanche subnet deploy
@@ -59,18 +55,13 @@
 		Args:         cobra.ExactArgs(1),
 	}
 	cmd.Flags().BoolVarP(&deployLocal, "local", "l", false, "deploy to a local network")
-<<<<<<< HEAD
-	cmd.Flags().BoolVarP(&deployTestnet, "fuji", "f", false, "deploy to fuji")
-	cmd.Flags().StringVarP(&keyName, "key", "k", "", "select the key to use [fuji deploys]")
-	cmd.Flags().Uint32Var(&threshold, "threshold", 0, "required number of control key signatures to add a validator [fuji deploys]")
-	cmd.Flags().StringSliceVar(&controlKeys, "control-keys", nil, "addresses that may add new validators to the subnet [fuji deploys]")
-=======
 	cmd.Flags().BoolVarP(&deployTestnet, "testnet", "t", false, "deploy to testnet (alias to `fuji`)")
 	cmd.Flags().BoolVarP(&deployTestnet, "fuji", "f", false, "deploy to fuji (alias to `testnet`")
 	cmd.Flags().BoolVarP(&deployMainnet, "mainnet", "m", false, "deploy to mainnet (not yet supported)")
 	cmd.Flags().StringVar(&avagoVersion, "avalanchego-version", "latest", "use this version of avalanchego (ex: v1.17.12)")
-	cmd.Flags().StringVarP(&keyName, "key", "k", "", "select the key to use for fuji deploys")
->>>>>>> fbfb9bdf
+	cmd.Flags().StringVarP(&keyName, "key", "k", "", "select the key to use [fuji deploys]")
+	cmd.Flags().Uint32Var(&threshold, "threshold", 0, "required number of control key signatures to add a validator [fuji deploys]")
+	cmd.Flags().StringSliceVar(&controlKeys, "control-keys", nil, "addresses that may add new validators to the subnet [fuji deploys]")
 	return cmd
 }
 
@@ -114,23 +105,17 @@
 	// get the network to deploy to
 	var network models.Network
 
-<<<<<<< HEAD
-=======
 	if err := checkMutuallyExclusive(deployLocal, deployTestnet, deployMainnet); err != nil {
 		return err
 	}
 
->>>>>>> fbfb9bdf
 	switch {
 	case deployLocal:
 		network = models.Local
 	case deployTestnet:
 		network = models.Fuji
-<<<<<<< HEAD
-=======
 	case deployMainnet:
 		network = models.Mainnet
->>>>>>> fbfb9bdf
 	}
 
 	if network == models.Undefined {
