--- conflicted
+++ resolved
@@ -20,18 +20,13 @@
 )
 
 var (
-<<<<<<< HEAD
-	deployLocal  bool
-	keyName      string
-	avagoVersion string
-=======
 	deployLocal   bool
 	deployTestnet bool
 	deployMainnet bool
 	keyName       string
+	avagoVersion  string
 
 	errMutuallyExlusive = errors.New("--local, --fuji (resp. --testnet) and --mainnet are mutually exclusive")
->>>>>>> 4c284519
 )
 
 // avalanche subnet deploy
@@ -58,13 +53,10 @@
 		Args:         cobra.ExactArgs(1),
 	}
 	cmd.Flags().BoolVarP(&deployLocal, "local", "l", false, "deploy to a local network")
-<<<<<<< HEAD
-	cmd.Flags().StringVar(&avagoVersion, "avalanchego-version", "", "use this version of avalanchego (ex: 1.17.12)")
-=======
 	cmd.Flags().BoolVarP(&deployTestnet, "testnet", "t", false, "deploy to testnet (alias to `fuji`)")
 	cmd.Flags().BoolVarP(&deployTestnet, "fuji", "f", false, "deploy to fuji (alias to `testnet`")
 	cmd.Flags().BoolVarP(&deployMainnet, "mainnet", "m", false, "deploy to mainnet (not yet supported)")
->>>>>>> 4c284519
+	cmd.Flags().StringVar(&avagoVersion, "avalanchego-version", "", "use this version of avalanchego (ex: 1.17.12)")
 	cmd.Flags().StringVarP(&keyName, "key", "k", "", "select the key to use for fuji deploys")
 	return cmd
 }
