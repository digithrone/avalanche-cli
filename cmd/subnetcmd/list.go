// Copyright (C) 2022, Ava Labs, Inc. All rights reserved.
// See the file LICENSE for licensing terms.
package subnetcmd

import (
	"os"
	"path/filepath"
	"sort"
	"strconv"
	"strings"

	"github.com/ava-labs/avalanche-cli/pkg/application"
	"github.com/ava-labs/avalanche-cli/pkg/binutils"
	"github.com/ava-labs/avalanche-cli/pkg/constants"
	"github.com/ava-labs/avalanche-cli/pkg/models"
	"github.com/ava-labs/avalanchego/ids"
	"github.com/olekukonko/tablewriter"
	"github.com/spf13/cobra"
	"go.uber.org/zap"
)

var deployed bool

// avalanche subnet list
func newListCmd() *cobra.Command {
<<<<<<< HEAD
	cmd := &cobra.Command{
		Use:   "list",
		Short: "List all created subnet configurations",
		Long: `The subnet list command prints the names of all created subnet
configurations.`,
=======
	return &cobra.Command{
		Use:          "list",
		Short:        "List all created subnet configurations",
		Long:         `The subnet list command prints the names of all created Subnet configurations.`,
>>>>>>> 71414e38
		RunE:         listSubnets,
		SilenceUsage: true,
	}
	cmd.Flags().BoolVar(&deployed, "deployed", false, "show additional deploy information")
	return cmd
}

type subnetMatrix [][]string

func (c subnetMatrix) Len() int      { return len(c) }
func (c subnetMatrix) Swap(i, j int) { c[i], c[j] = c[j], c[i] }

// Compare strings by first key of the sub-slice
func (c subnetMatrix) Less(i, j int) bool { return strings.Compare(c[i][0], c[j][0]) == -1 }

func listSubnets(cmd *cobra.Command, args []string) error {
	if deployed {
		return listDeployInfo(cmd, args)
	}
	header := []string{"subnet", "chain", "chain ID", "vm ID", "type", "from repo"}
	table := tablewriter.NewWriter(os.Stdout)
	table.SetHeader(header)
	table.SetAutoMergeCellsByColumnIndex([]int{0})
	table.SetAutoMergeCells(true)
	table.SetRowLine(true)

	rows := subnetMatrix{}

	cars, err := getSidecars(app)
	if err != nil {
		return err
	}
	for _, sc := range cars {
		chainID := sc.ChainID
		// for older sidecars, check in genesis if sidecar has
		// no chainID set
		if chainID == "" {
			sc, err := app.LoadEvmGenesis(sc.Name)
			// ignore the error in this case: just leave it to ""
			if err == nil {
				chainID = sc.Config.ChainID.String()
			}
		}

		rows = append(rows, []string{
			sc.Subnet,
			sc.Name,
			chainID,
			sc.ImportedVMID,
			string(sc.VM),
			strconv.FormatBool(sc.ImportedFromAPM),
		})
	}
	sort.Sort(rows)
	for _, row := range rows {
		table.Append(row)
	}
	table.Render()
	return nil
}

func getSidecars(app *application.Avalanche) ([]*models.Sidecar, error) {
	subnets, err := os.ReadDir(filepath.Join(app.GetBaseDir(), constants.SubnetDir))
	if err != nil {
		return nil, err
	}

	var cars []*models.Sidecar
	for _, s := range subnets {
		// this shouldn't happen but let's be safe
		if !s.IsDir() {
			continue
		}
		subnetDir := filepath.Join(app.GetSubnetDir(), s.Name())
		files, err := os.ReadDir(subnetDir)
		if err != nil {
			return nil, err
		}
		for _, f := range files {
			if f.Name() == constants.SidecarFileName {
				carName := s.Name()
				// read in sidecar file
				sc, err := app.LoadSidecar(carName)
				if err != nil {
					return nil, err
				}
				cars = append(cars, &sc)
			}
		}
	}
	return cars, nil
}

func listDeployInfo(cmd *cobra.Command, args []string) error {
	header := []string{"subnet", "chain", "vm ID", "Local Network", "Fuji (testnet)", "Mainnet"}
	table := tablewriter.NewWriter(os.Stdout)
	table.SetHeader(header)
	table.SetAutoMergeCellsByColumnIndex([]int{0})
	table.SetAutoMergeCells(true)
	table.SetRowLine(true)

	rows := subnetMatrix{}

	// append a second "header" row for the networks
	deployedNames := map[string]struct{}{}
	// if the server can not be contacted, or there is a problem with the query,
	// DO NOT FAIL, just print No for deployed status
	cli, err := binutils.NewGRPCClient()
	if err != nil {
		app.Log.Warn("could not get connection to server", zap.Error(err))
	}
	if cli != nil {
		ctx := binutils.GetAsyncContext()
		resp, err := cli.Status(ctx)
		if err != nil {
			app.Log.Warn("failed to query server for status", zap.Error(err))
		}

		if resp != nil {
			for _, chain := range resp.GetClusterInfo().CustomChains {
				deployedNames[chain.ChainName] = struct{}{}
			}
		}
	}
	cars, err := getSidecars(app)
	if err != nil {
		return err
	}

	fujiK := models.Fuji.String()
	mainK := models.Mainnet.String()

	singleLine := true

	for _, sc := range cars {
		net2id := map[string][]string{}
		deployedLocal := constants.NoLabel
		if _, ok := deployedNames[sc.Subnet]; ok {
			deployedLocal = constants.YesLabel
		}
		if _, ok := sc.Networks[fujiK]; ok {
			if sc.Networks[fujiK].SubnetID != ids.Empty {
				net2id[fujiK] = []string{
					sc.Networks[fujiK].SubnetID.String(),
					sc.Networks[fujiK].BlockchainID.String(),
				}
				singleLine = false
			}
		} else {
			net2id[fujiK] = []string{constants.NoLabel, constants.NoLabel}
		}
		if _, ok := sc.Networks[mainK]; ok {
			if sc.Networks[mainK].SubnetID != ids.Empty {
				net2id[mainK] = []string{
					sc.Networks[mainK].SubnetID.String(),
					sc.Networks[mainK].BlockchainID.String(),
				}
				singleLine = false
			}
		} else {
			net2id[mainK] = []string{constants.NoLabel, constants.NoLabel}
		}

		rows = append(rows, []string{
			sc.Subnet,
			sc.Name,
			sc.ImportedVMID,
			deployedLocal,
			net2id[fujiK][0],
			net2id[mainK][0],
		})

		if !singleLine {
			rows = append(rows, []string{
				sc.Subnet,
				sc.Name,
				sc.ImportedVMID,
				deployedLocal,
				net2id[fujiK][1],
				net2id[mainK][1],
			})
		}
	}

	sort.Sort(rows)
	for _, row := range rows {
		table.Append(row)
	}
	table.Render()

	return nil
}<|MERGE_RESOLUTION|>--- conflicted
+++ resolved
@@ -23,18 +23,10 @@
 
 // avalanche subnet list
 func newListCmd() *cobra.Command {
-<<<<<<< HEAD
 	cmd := &cobra.Command{
-		Use:   "list",
-		Short: "List all created subnet configurations",
-		Long: `The subnet list command prints the names of all created subnet
-configurations.`,
-=======
-	return &cobra.Command{
 		Use:          "list",
-		Short:        "List all created subnet configurations",
-		Long:         `The subnet list command prints the names of all created Subnet configurations.`,
->>>>>>> 71414e38
+		Short:        "List all created Subnet configurations",
+		Long:         `The Subnet list command prints the names of all created Subnet configurations.`,
 		RunE:         listSubnets,
 		SilenceUsage: true,
 	}
