module github.com/ava-labs/avalanche-cli

go 1.18

require (
	github.com/ava-labs/apm v0.0.4
	github.com/ava-labs/avalanche-network-runner v1.2.1
	github.com/ava-labs/avalanchego v1.7.18
	github.com/ava-labs/coreth v0.8.16-rc.2
	github.com/ava-labs/spacesvm v0.0.7
	github.com/ava-labs/subnet-evm v0.2.7
	github.com/docker/docker v1.6.2
	github.com/ethereum/go-ethereum v1.10.21
	github.com/go-git/go-git/v5 v5.4.2
	github.com/manifoldco/promptui v0.9.0
	github.com/olekukonko/tablewriter v0.0.5
	github.com/onsi/ginkgo/v2 v2.1.4
	github.com/onsi/gomega v1.19.0
	github.com/shirou/gopsutil v3.21.11+incompatible
	github.com/spf13/afero v1.8.2
	github.com/spf13/cobra v1.4.0
	github.com/spf13/viper v1.12.0
	github.com/stretchr/testify v1.8.0
	go.uber.org/zap v1.21.0
	golang.org/x/mod v0.6.0-dev.0.20211013180041-c96bc1413d57
	google.golang.org/protobuf v1.28.0
<<<<<<< HEAD
=======
	gopkg.in/yaml.v2 v2.4.0
>>>>>>> d15e1597
	gopkg.in/yaml.v3 v3.0.1
)

require (
	github.com/Microsoft/go-winio v0.5.2 // indirect
	github.com/NYTimes/gziphandler v1.1.1 // indirect
	github.com/ProtonMail/go-crypto v0.0.0-20220517143526-88bb52951d5b // indirect
	github.com/VictoriaMetrics/fastcache v1.10.0 // indirect
	github.com/acomagu/bufpipe v1.0.3 // indirect
	github.com/aead/siphash v1.0.1 // indirect
	github.com/beorn7/perks v1.0.1 // indirect
	github.com/btcsuite/btcd v0.23.1 // indirect
	github.com/btcsuite/btcd/btcec/v2 v2.2.0 // indirect
	github.com/btcsuite/btcd/btcutil v1.1.1 // indirect
	github.com/btcsuite/btcd/chaincfg/chainhash v1.0.1 // indirect
	github.com/btcsuite/btclog v0.0.0-20170628155309-84c8d2346e9f // indirect
	github.com/btcsuite/go-socks v0.0.0-20170105172521-4720035b7bfd // indirect
	github.com/btcsuite/websocket v0.0.0-20150119174127-31079b680792 // indirect
	github.com/btcsuite/winsvc v1.0.0 // indirect
	github.com/cavaliergopher/grab/v3 v3.0.1 // indirect
	github.com/cespare/xxhash/v2 v2.1.2 // indirect
	github.com/chzyer/readline v0.0.0-20180603132655-2972be24d48e // indirect
	github.com/davecgh/go-spew v1.1.1 // indirect
	github.com/deckarep/golang-set v1.8.0 // indirect
	github.com/decred/dcrd/crypto/blake256 v1.0.0 // indirect
	github.com/decred/dcrd/dcrec/secp256k1/v3 v3.0.0-20200627015759-01fd2de07837 // indirect
	github.com/decred/dcrd/dcrec/secp256k1/v4 v4.0.1 // indirect
	github.com/decred/dcrd/lru v1.1.1 // indirect
	github.com/emirpasic/gods v1.18.1 // indirect
	github.com/fatih/color v1.13.0 // indirect
	github.com/fjl/memsize v0.0.0-20190710130421-bcb5799ab5e5 // indirect
	github.com/fsnotify/fsnotify v1.5.4 // indirect
	github.com/gballet/go-libpcsclite v0.0.0-20191108122812-4678299bea08 // indirect
	github.com/go-git/gcfg v1.5.0 // indirect
	github.com/go-git/go-billy/v5 v5.3.1 // indirect
	github.com/go-ole/go-ole v1.2.6 // indirect
	github.com/go-stack/stack v1.8.0 // indirect
	github.com/golang-jwt/jwt v3.2.1+incompatible // indirect
	github.com/golang/mock v1.6.0 // indirect
	github.com/golang/protobuf v1.5.2 // indirect
	github.com/golang/snappy v0.0.4 // indirect
	github.com/google/btree v1.1.2 // indirect
	github.com/google/uuid v1.2.0 // indirect
	github.com/gorilla/mux v1.8.0 // indirect
	github.com/gorilla/rpc v1.2.0 // indirect
	github.com/gorilla/websocket v1.4.2 // indirect
	github.com/grpc-ecosystem/go-grpc-prometheus v1.2.0 // indirect
	github.com/grpc-ecosystem/grpc-gateway/v2 v2.10.3 // indirect
	github.com/hashicorp/go-bexpr v0.1.10 // indirect
	github.com/hashicorp/go-hclog v1.2.2 // indirect
	github.com/hashicorp/go-plugin v1.4.4 // indirect
	github.com/hashicorp/golang-lru v0.5.5-0.20210104140557-80c98217689d // indirect
	github.com/hashicorp/hcl v1.0.0 // indirect
	github.com/hashicorp/yamux v0.0.0-20200609203250-aecfd211c9ce // indirect
	github.com/holiman/bloomfilter/v2 v2.0.3 // indirect
	github.com/holiman/uint256 v1.2.0 // indirect
	github.com/huin/goupnp v1.0.3 // indirect
	github.com/imdario/mergo v0.3.13 // indirect
	github.com/inconshreveable/log15 v0.0.0-20201112154412-8562bdadbbac // indirect
	github.com/inconshreveable/mousetrap v1.0.0 // indirect
	github.com/jackpal/gateway v1.0.6 // indirect
	github.com/jackpal/go-nat-pmp v1.0.2 // indirect
	github.com/jbenet/go-context v0.0.0-20150711004518-d14ea06fba99 // indirect
	github.com/jessevdk/go-flags v1.5.0 // indirect
	github.com/jrick/logrotate v1.0.0 // indirect
	github.com/kardianos/osext v0.0.0-20190222173326-2bc1f35cddc0 // indirect
	github.com/kevinburke/ssh_config v1.2.0 // indirect
	github.com/kkdai/bstream v1.0.0 // indirect
	github.com/magiconair/properties v1.8.6 // indirect
	github.com/mattn/go-colorable v0.1.12 // indirect
	github.com/mattn/go-isatty v0.0.14 // indirect
	github.com/mattn/go-runewidth v0.0.9 // indirect
	github.com/matttproud/golang_protobuf_extensions v1.0.2-0.20181231171920-c182affec369 // indirect
	github.com/mitchellh/go-homedir v1.1.0 // indirect
	github.com/mitchellh/go-testing-interface v1.14.1 // indirect
	github.com/mitchellh/mapstructure v1.5.0 // indirect
	github.com/mitchellh/pointerstructure v1.2.0 // indirect
	github.com/mr-tron/base58 v1.2.0 // indirect
	github.com/nbutton23/zxcvbn-go v0.0.0-20210217022336-fa2cb2858354 // indirect
	github.com/oklog/run v1.1.0 // indirect
	github.com/otiai10/copy v1.7.0 // indirect
	github.com/pelletier/go-toml v1.9.5 // indirect
	github.com/pelletier/go-toml/v2 v2.0.1 // indirect
	github.com/pkg/errors v0.9.1 // indirect
	github.com/pmezard/go-difflib v1.0.0 // indirect
	github.com/prometheus/client_golang v1.12.2 // indirect
	github.com/prometheus/client_model v0.2.0 // indirect
	github.com/prometheus/common v0.34.0 // indirect
	github.com/prometheus/procfs v0.7.3 // indirect
	github.com/prometheus/tsdb v0.10.0 // indirect
	github.com/rjeczalik/notify v0.9.2 // indirect
	github.com/rs/cors v1.7.0 // indirect
	github.com/sergi/go-diff v1.2.0 // indirect
	github.com/spaolacci/murmur3 v1.1.0 // indirect
	github.com/spf13/cast v1.5.0 // indirect
	github.com/spf13/jwalterweatherman v1.1.0 // indirect
	github.com/spf13/pflag v1.0.5 // indirect
	github.com/status-im/keycard-go v0.0.0-20200402102358-957c09536969 // indirect
	github.com/stretchr/objx v0.4.0 // indirect
	github.com/subosito/gotenv v1.3.0 // indirect
	github.com/syndtr/goleveldb v1.0.1-0.20220614013038-64ee5596c38a // indirect
	github.com/tklauser/go-sysconf v0.3.5 // indirect
	github.com/tklauser/numcpus v0.2.2 // indirect
	github.com/tyler-smith/go-bip39 v1.0.2 // indirect
	github.com/xanzy/ssh-agent v0.3.1 // indirect
	github.com/yusufpapurcu/wmi v1.2.2 // indirect
	go.uber.org/atomic v1.9.0 // indirect
	go.uber.org/multierr v1.8.0 // indirect
	golang.org/x/crypto v0.0.0-20220622213112-05595931fe9d // indirect
	golang.org/x/net v0.0.0-20220708220712-1185a9018129 // indirect
	golang.org/x/sync v0.0.0-20210220032951-036812b2e83c // indirect
	golang.org/x/sys v0.0.0-20220722155257-8c9f86f7a55f // indirect
	golang.org/x/term v0.0.0-20220526004731-065cf7ba2467 // indirect
	golang.org/x/text v0.3.7 // indirect
	golang.org/x/time v0.0.0-20210723032227-1f47c861a9ac // indirect
	gonum.org/v1/gonum v0.11.0 // indirect
	google.golang.org/genproto v0.0.0-20220712132514-bdd2acd4974d // indirect
	google.golang.org/grpc v1.50.0-dev // indirect
	gopkg.in/ini.v1 v1.66.6 // indirect
	gopkg.in/natefinch/lumberjack.v2 v2.0.0 // indirect
	gopkg.in/urfave/cli.v1 v1.20.0 // indirect
	gopkg.in/warnings.v0 v0.1.2 // indirect
<<<<<<< HEAD
	gopkg.in/yaml.v2 v2.4.0 // indirect
=======
>>>>>>> d15e1597
)<|MERGE_RESOLUTION|>--- conflicted
+++ resolved
@@ -24,10 +24,7 @@
 	go.uber.org/zap v1.21.0
 	golang.org/x/mod v0.6.0-dev.0.20211013180041-c96bc1413d57
 	google.golang.org/protobuf v1.28.0
-<<<<<<< HEAD
-=======
 	gopkg.in/yaml.v2 v2.4.0
->>>>>>> d15e1597
 	gopkg.in/yaml.v3 v3.0.1
 )
 
@@ -150,8 +147,4 @@
 	gopkg.in/natefinch/lumberjack.v2 v2.0.0 // indirect
 	gopkg.in/urfave/cli.v1 v1.20.0 // indirect
 	gopkg.in/warnings.v0 v0.1.2 // indirect
-<<<<<<< HEAD
-	gopkg.in/yaml.v2 v2.4.0 // indirect
-=======
->>>>>>> d15e1597
 )