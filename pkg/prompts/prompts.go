// Copyright (C) 2022, Ava Labs, Inc. All rights reserved.
// See the file LICENSE for licensing terms.
package prompts

import (
	"errors"
	"fmt"
	"math/big"
	"os"
	"strconv"
	"time"

	"github.com/ava-labs/avalanche-cli/pkg/constants"
	"github.com/ava-labs/avalanche-cli/pkg/models"
	"github.com/ava-labs/avalanche-cli/pkg/ux"
	"github.com/ava-labs/avalanchego/ids"
	avago_constants "github.com/ava-labs/avalanchego/utils/constants"
	"github.com/ava-labs/avalanchego/utils/formatting/address"
	"github.com/ethereum/go-ethereum/common"
	"github.com/manifoldco/promptui"
	"golang.org/x/mod/semver"
)

const (
	Yes = "Yes"
	No  = "No"

	Add      = "Add"
	Del      = "Delete"
	Preview  = "Preview"
	MoreInfo = "More Info"
	Done     = "Done"
	Cancel   = "Cancel"
)

type Prompter interface {
	CapturePositiveBigInt(promptStr string) (*big.Int, error)
	CaptureAddress(promptStr string, arg any) (any, error)
	CaptureExistingFilepath(promptStr string) (string, error)
	CaptureYesNo(promptStr string) (bool, error)
	CaptureNoYes(promptStr string) (bool, error)
	CaptureList(promptStr string, options []string) (string, error)
	CaptureString(promptStr string) (string, error)
<<<<<<< HEAD
	CaptureIndex(promptStr string, options []any) (int, error)
=======
	CaptureVersion(promptStr string) (string, error)
	CaptureIndex(promptStr string, options []common.Address) (int, error)
>>>>>>> e498a6d4
	CaptureDuration(promptStr string) (time.Duration, error)
	CaptureDate(promptStr string) (time.Time, error)
	CaptureNodeID(promptStr string) (ids.NodeID, error)
	CaptureWeight(promptStr string) (uint64, error)
	CaptureUint64(promptStr string) (uint64, error)
	CapturePChainAddress(promptStr string, network any) (any, error)
	CaptureListDecision(
		// we need this in order to be able to run mock tests
		prompter Prompter,
		// the main prompt for entering address keys
		prompt string,
		// the Capture function to use
		capture func(prompt string, args any) (any, error),
		// the prompt for each address
		capturePrompt string,
		// label describes the entity we are prompting for (e.g. address, control key, etc.)
		label string,
		// optional parameter to allow the user to print the info string for more information
		info string,
		// optional parameter if the Capture function needs an argument (CapturePChainAddress requires network)
		arg any,
	) ([]any, bool, error)
}

type realPrompter struct{}

// NewProcessChecker creates a new process checker which can respond if the server is running
func NewPrompter() Prompter {
	return &realPrompter{}
}

func validatePositiveBigInt(input string) error {
	n := new(big.Int)
	n, ok := n.SetString(input, 10)
	if !ok {
		return errors.New("invalid number")
	}
	if n.Cmp(big.NewInt(0)) == -1 {
		return errors.New("invalid number")
	}
	return nil
}

func validateStakingDuration(input string) error {
	d, err := time.ParseDuration(input)
	if err != nil {
		return err
	}
	if d > constants.MaxStakeDuration {
		return fmt.Errorf("exceeds maximum staking duration of %s", ux.FormatDuration(constants.MaxStakeDuration))
	}
	if d < constants.MinStakeDuration {
		return fmt.Errorf("below the minimum staking duration of %s", ux.FormatDuration(constants.MinStakeDuration))
	}
	return nil
}

func validateTime(input string) error {
	t, err := time.Parse(constants.TimeParseLayout, input)
	if err != nil {
		return err
	}
	if t.Before(time.Now().Add(constants.StakingStartLeadTime)) {
		return fmt.Errorf("time should be at least start from now + %s", constants.StakingStartLeadTime)
	}
	return err
}

func validateNodeID(input string) error {
	_, err := ids.NodeIDFromString(input)
	return err
}

func validateAddress(input string) error {
	if !common.IsHexAddress(input) {
		return errors.New("invalid address")
	}
	return nil
}

func validateExistingFilepath(input string) error {
	if fileInfo, err := os.Stat(input); err == nil && !fileInfo.IsDir() {
		return nil
	}
	return errors.New("file doesn't exist")
}

func validateWeight(input string) error {
	val, err := strconv.ParseUint(input, 10, 64)
	if err != nil {
		return err
	}
	if val < constants.MinStakeWeight || val > constants.MaxStakeWeight {
		return errors.New("the weight must be an integer between 1 and 100")
	}
	return nil
}

func validateBiggerThanZero(input string) error {
	val, err := strconv.ParseUint(input, 10, 64)
	if err != nil {
		return err
	}
	if val == 0 {
		return errors.New("the value must be bigger than zero")
	}
	return nil
}

// CaptureListDecision runs a for loop and continuously asks the
// user for a specific input (currently only `CapturePChainAddress`
// and `CaptureAddress` is supported) until the user cancels or
// chooses `Done`. It does also offer an optional `info` to print
// (if provided) and a preview. Items can also be removed.
func (r *realPrompter) CaptureListDecision(
	// we need this in order to be able to run mock tests
	prompter Prompter,
	// the main prompt for entering address keys
	prompt string,
	// the Capture function to use
	capture func(prompt string, args any) (any, error),
	// the prompt for each address
	capturePrompt string,
	// label describes the entity we are prompting for (e.g. address, control key, etc.)
	label string,
	// optional parameter to allow the user to print the info string for more information
	info string,
	// optional parameter if the Capture function needs an argument (CapturePChainAddress requires network)
	arg any,
) ([]any, bool, error) {
	finalList := []any{}
	for {
		listDecision, err := prompter.CaptureList(
			prompt, []string{Add, Del, Preview, MoreInfo, Done, Cancel},
		)
		if err != nil {
			return nil, false, err
		}
		switch listDecision {
		case Add:
			elem, err := capture(
				capturePrompt,
				arg,
			)
			if err != nil {
				return nil, false, err
			}
			if contains(finalList, elem) {
				fmt.Println(label + " already in list")
				continue
			}
			finalList = append(finalList, elem)
		case Del:
			if len(finalList) == 0 {
				fmt.Println("No " + label + " added yet")
				continue
			}
			index, err := prompter.CaptureIndex("Choose element to remove:", finalList)
			if err != nil {
				return nil, false, err
			}
			finalList = append(finalList[:index], finalList[index+1:]...)
		case Preview:
			for i, k := range finalList {
				fmt.Printf("%d. %s\n", i, k)
			}
		case MoreInfo:
			if info != "" {
				fmt.Println(info)
			}
		case Done:
			return finalList, false, nil
		case Cancel:
			return nil, true, nil
		default:
			return nil, false, errors.New("unexpected option")
		}
	}
}

func (*realPrompter) CaptureDuration(promptStr string) (time.Duration, error) {
	prompt := promptui.Prompt{
		Label:    promptStr,
		Validate: validateStakingDuration,
	}

	durationStr, err := prompt.Run()
	if err != nil {
		return 0, err
	}

	return time.ParseDuration(durationStr)
}

func (*realPrompter) CaptureDate(promptStr string) (time.Time, error) {
	prompt := promptui.Prompt{
		Label:    promptStr,
		Validate: validateTime,
	}

	timeStr, err := prompt.Run()
	if err != nil {
		return time.Time{}, err
	}

	return time.Parse(constants.TimeParseLayout, timeStr)
}

func (*realPrompter) CaptureNodeID(promptStr string) (ids.NodeID, error) {
	prompt := promptui.Prompt{
		Label:    promptStr,
		Validate: validateNodeID,
	}

	nodeIDStr, err := prompt.Run()
	if err != nil {
		return ids.EmptyNodeID, err
	}
	return ids.NodeIDFromString(nodeIDStr)
}

func (*realPrompter) CaptureWeight(promptStr string) (uint64, error) {
	prompt := promptui.Prompt{
		Label:    promptStr,
		Validate: validateWeight,
	}

	amountStr, err := prompt.Run()
	if err != nil {
		return 0, err
	}

	return strconv.ParseUint(amountStr, 10, 64)
}

func (*realPrompter) CaptureUint64(promptStr string) (uint64, error) {
	prompt := promptui.Prompt{
		Label:    promptStr,
		Validate: validateBiggerThanZero,
	}

	amountStr, err := prompt.Run()
	if err != nil {
		return 0, err
	}

	return strconv.ParseUint(amountStr, 10, 64)
}

func (*realPrompter) CapturePositiveBigInt(promptStr string) (*big.Int, error) {
	prompt := promptui.Prompt{
		Label:    promptStr,
		Validate: validatePositiveBigInt,
	}

	amountStr, err := prompt.Run()
	if err != nil {
		return nil, err
	}

	amountInt := new(big.Int)
	amountInt, ok := amountInt.SetString(amountStr, 10)
	if !ok {
		return nil, errors.New("SetString: error")
	}
	return amountInt, nil
}

func validatePChainAddress(input string) (string, error) {
	chainID, hrp, _, err := address.Parse(input)
	if err != nil {
		return "", err
	}

	if chainID != "P" {
		return "", errors.New("this is not a PChain address")
	}
	return hrp, nil
}

func validatePChainFujiAddress(input string) error {
	hrp, err := validatePChainAddress(input)
	if err != nil {
		return err
	}
	if hrp != avago_constants.FujiHRP {
		return errors.New("this is not a fuji address")
	}
	return nil
}

func validatePChainMainAddress(input string) error {
	hrp, err := validatePChainAddress(input)
	if err != nil {
		return err
	}
	if hrp != avago_constants.MainnetHRP {
		return errors.New("this is not a mainnet address")
	}
	return nil
}

func validatePChainLocalAddress(input string) error {
	hrp, err := validatePChainAddress(input)
	if err != nil {
		return err
	}
	// ANR uses the `custom` HRP for local networks,
	// but the `local` HRP also exists...
	if hrp != avago_constants.LocalHRP && hrp != avago_constants.FallbackHRP {
		return errors.New("this is not a local nor custom address")
	}
	return nil
}

func getPChainValidationFunc(network models.Network) func(string) error {
	switch network {
	case models.Fuji:
		return validatePChainFujiAddress
	case models.Mainnet:
		return validatePChainMainAddress
	case models.Local:
		return validatePChainLocalAddress
	default:
		return func(string) error {
			return errors.New("unsupported network")
		}
	}
}

func (*realPrompter) CapturePChainAddress(promptStr string, net any) (any, error) {
	network := net.(models.Network)
	prompt := promptui.Prompt{
		Label:    promptStr,
		Validate: getPChainValidationFunc(network),
	}

	return prompt.Run()
}

func (*realPrompter) CaptureAddress(promptStr string, arg any) (any, error) {
	prompt := promptui.Prompt{
		Label:    promptStr,
		Validate: validateAddress,
	}

	addressStr, err := prompt.Run()
	if err != nil {
		return common.Address{}, err
	}

	addressHex := common.HexToAddress(addressStr)
	return addressHex, nil
}

func (*realPrompter) CaptureExistingFilepath(promptStr string) (string, error) {
	prompt := promptui.Prompt{
		Label:    promptStr,
		Validate: validateExistingFilepath,
	}

	pathStr, err := prompt.Run()
	if err != nil {
		return "", err
	}

	return pathStr, nil
}

func yesNoBase(promptStr string, orderedOptions []string) (bool, error) {
	prompt := promptui.Select{
		Label: promptStr,
		Items: orderedOptions,
	}

	_, decision, err := prompt.Run()
	if err != nil {
		return false, err
	}
	return decision == Yes, nil
}

func (*realPrompter) CaptureYesNo(promptStr string) (bool, error) {
	return yesNoBase(promptStr, []string{Yes, No})
}

func (*realPrompter) CaptureNoYes(promptStr string) (bool, error) {
	return yesNoBase(promptStr, []string{No, Yes})
}

func (*realPrompter) CaptureList(promptStr string, options []string) (string, error) {
	prompt := promptui.Select{
		Label: promptStr,
		Items: options,
	}

	_, listDecision, err := prompt.Run()
	if err != nil {
		return "", err
	}
	return listDecision, nil
}

func (*realPrompter) CaptureString(promptStr string) (string, error) {
	prompt := promptui.Prompt{
		Label: promptStr,
		Validate: func(input string) error {
			if input == "" {
				return errors.New("string cannot be empty")
			}
			return nil
		},
	}

	str, err := prompt.Run()
	if err != nil {
		return "", err
	}

	return str, nil
}

<<<<<<< HEAD
func (*realPrompter) CaptureIndex(promptStr string, options []any) (int, error) {
=======
func (*realPrompter) CaptureVersion(promptStr string) (string, error) {
	prompt := promptui.Prompt{
		Label: promptStr,
		Validate: func(input string) error {
			if !semver.IsValid(input) {
				return errors.New("version must be a legal semantic version (ex: v1.1.1)")
			}
			return nil
		},
	}

	str, err := prompt.Run()
	if err != nil {
		return "", err
	}

	return str, nil
}

func (*realPrompter) CaptureIndex(promptStr string, options []common.Address) (int, error) {
>>>>>>> e498a6d4
	prompt := promptui.Select{
		Label: promptStr,
		Items: options,
	}

	listIndex, _, err := prompt.Run()
	if err != nil {
		return 0, err
	}
	return listIndex, nil
}

func contains(list []any, element any) bool {
	for _, val := range list {
		if val == element {
			return true
		}
	}
	return false
}<|MERGE_RESOLUTION|>--- conflicted
+++ resolved
@@ -41,12 +41,8 @@
 	CaptureNoYes(promptStr string) (bool, error)
 	CaptureList(promptStr string, options []string) (string, error)
 	CaptureString(promptStr string) (string, error)
-<<<<<<< HEAD
 	CaptureIndex(promptStr string, options []any) (int, error)
-=======
 	CaptureVersion(promptStr string) (string, error)
-	CaptureIndex(promptStr string, options []common.Address) (int, error)
->>>>>>> e498a6d4
 	CaptureDuration(promptStr string) (time.Duration, error)
 	CaptureDate(promptStr string) (time.Time, error)
 	CaptureNodeID(promptStr string) (ids.NodeID, error)
@@ -469,9 +465,6 @@
 	return str, nil
 }
 
-<<<<<<< HEAD
-func (*realPrompter) CaptureIndex(promptStr string, options []any) (int, error) {
-=======
 func (*realPrompter) CaptureVersion(promptStr string) (string, error) {
 	prompt := promptui.Prompt{
 		Label: promptStr,
@@ -491,8 +484,7 @@
 	return str, nil
 }
 
-func (*realPrompter) CaptureIndex(promptStr string, options []common.Address) (int, error) {
->>>>>>> e498a6d4
+func (*realPrompter) CaptureIndex(promptStr string, options []any) (int, error) {
 	prompt := promptui.Select{
 		Label: promptStr,
 		Items: options,
