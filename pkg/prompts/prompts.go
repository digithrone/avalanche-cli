// Copyright (C) 2022, Ava Labs, Inc. All rights reserved.
// See the file LICENSE for licensing terms.
package prompts

import (
	"errors"
	"fmt"
	"math/big"
	"net/url"
	"os"
	"strconv"
	"strings"
	"time"

	"github.com/ava-labs/avalanche-cli/pkg/constants"
	"github.com/ava-labs/avalanche-cli/pkg/models"
	"github.com/ava-labs/avalanche-cli/pkg/ux"
	"github.com/ava-labs/avalanchego/ids"
	"github.com/ethereum/go-ethereum/common"
	"github.com/manifoldco/promptui"
	"golang.org/x/mod/semver"
)

const (
	Yes = "Yes"
	No  = "No"

	Add      = "Add"
	Del      = "Delete"
	Preview  = "Preview"
	MoreInfo = "More Info"
	Done     = "Done"
	Cancel   = "Cancel"
)

var errNoKeys = errors.New("no keys")

type Prompter interface {
	CapturePositiveBigInt(promptStr string) (*big.Int, error)
	CaptureAddress(promptStr string) (common.Address, error)
	CaptureNewFilepath(promptStr string) (string, error)
	CaptureExistingFilepath(promptStr string) (string, error)
	CaptureYesNo(promptStr string) (bool, error)
	CaptureNoYes(promptStr string) (bool, error)
	CaptureList(promptStr string, options []string) (string, error)
	CaptureString(promptStr string) (string, error)
	CaptureGitURL(promptStr string) (*url.URL, error)
	CaptureStringAllowEmpty(promptStr string) (string, error)
	CaptureEmail(promptStr string) (string, error)
	CaptureIndex(promptStr string, options []any) (int, error)
	CaptureVersion(promptStr string) (string, error)
	CaptureDuration(promptStr string) (time.Duration, error)
	CaptureDate(promptStr string) (time.Time, error)
	CaptureNodeID(promptStr string) (ids.NodeID, error)
	CaptureID(promptStr string) (ids.ID, error)
	CaptureWeight(promptStr string) (uint64, error)
	CaptureUint64(promptStr string) (uint64, error)
	CapturePChainAddress(promptStr string, network models.Network) (string, error)
	CaptureFutureDate(promptStr string, minDate time.Time) (time.Time, error)
	ChooseKeyOrLedger() (bool, error)
}

type realPrompter struct{}

// NewProcessChecker creates a new process checker which can respond if the server is running
func NewPrompter() Prompter {
	return &realPrompter{}
}

<<<<<<< HEAD
=======
func validateEmail(input string) error {
	_, err := mail.ParseAddress(input)
	return err
}

func validatePositiveBigInt(input string) error {
	n := new(big.Int)
	n, ok := n.SetString(input, 10)
	if !ok {
		return errors.New("invalid number")
	}
	if n.Cmp(big.NewInt(0)) == -1 {
		return errors.New("invalid number")
	}
	return nil
}

func validateStakingDuration(input string) error {
	d, err := time.ParseDuration(input)
	if err != nil {
		return err
	}
	if d > constants.MaxStakeDuration {
		return fmt.Errorf("exceeds maximum staking duration of %s", ux.FormatDuration(constants.MaxStakeDuration))
	}
	if d < constants.MinStakeDuration {
		return fmt.Errorf("below the minimum staking duration of %s", ux.FormatDuration(constants.MinStakeDuration))
	}
	return nil
}

func validateTime(input string) error {
	t, err := time.Parse(constants.TimeParseLayout, input)
	if err != nil {
		return err
	}
	if t.Before(time.Now().Add(constants.StakingStartLeadTime)) {
		return fmt.Errorf("time should be at least start from now + %s", constants.StakingStartLeadTime)
	}
	return err
}

func validateID(input string) error {
	_, err := ids.FromString(input)
	return err
}

func validateNodeID(input string) error {
	_, err := ids.NodeIDFromString(input)
	return err
}

func validateAddress(input string) error {
	if !common.IsHexAddress(input) {
		return errors.New("invalid address")
	}
	return nil
}

func validateExistingFilepath(input string) error {
	if fileInfo, err := os.Stat(input); err == nil && !fileInfo.IsDir() {
		return nil
	}
	return errors.New("file doesn't exist")
}

func validateNewFilepath(input string) error {
	if _, err := os.Stat(input); err != nil && os.IsNotExist(err) {
		return nil
	}
	return errors.New("file already exists")
}

func validateWeight(input string) error {
	val, err := strconv.ParseUint(input, 10, 64)
	if err != nil {
		return err
	}
	if val < constants.MinStakeWeight || val > constants.MaxStakeWeight {
		return errors.New("the weight must be an integer between 1 and 100")
	}
	return nil
}

func validateBiggerThanZero(input string) error {
	val, err := strconv.ParseUint(input, 10, 64)
	if err != nil {
		return err
	}
	if val == 0 {
		return errors.New("the value must be bigger than zero")
	}
	return nil
}

func validateURL(input string) error {
	_, err := url.ParseRequestURI(input)
	if err != nil {
		return err
	}
	return nil
}

>>>>>>> f5f9fc3f
// CaptureListDecision runs a for loop and continuously asks the
// user for a specific input (currently only `CapturePChainAddress`
// and `CaptureAddress` is supported) until the user cancels or
// chooses `Done`. It does also offer an optional `info` to print
// (if provided) and a preview. Items can also be removed.
func CaptureListDecision[T comparable](
	// we need this in order to be able to run mock tests
	prompter Prompter,
	// the main prompt for entering address keys
	prompt string,
	// the Capture function to use
	capture func(prompt string) (T, error),
	// the prompt for each address
	capturePrompt string,
	// label describes the entity we are prompting for (e.g. address, control key, etc.)
	label string,
	// optional parameter to allow the user to print the info string for more information
	info string,
) ([]T, bool, error) {
	finalList := []T{}
	for {
		listDecision, err := prompter.CaptureList(
			prompt, []string{Add, Del, Preview, MoreInfo, Done, Cancel},
		)
		if err != nil {
			return nil, false, err
		}
		switch listDecision {
		case Add:
			elem, err := capture(capturePrompt)
			if err != nil {
				return nil, false, err
			}
			if contains(finalList, elem) {
				fmt.Println(label + " already in list")
				continue
			}
			finalList = append(finalList, elem)
		case Del:
			if len(finalList) == 0 {
				fmt.Println("No " + label + " added yet")
				continue
			}
			finalListAnyT := []any{}
			for _, v := range finalList {
				finalListAnyT = append(finalListAnyT, v)
			}
			index, err := prompter.CaptureIndex("Choose element to remove:", finalListAnyT)
			if err != nil {
				return nil, false, err
			}
			finalList = append(finalList[:index], finalList[index+1:]...)
		case Preview:
			if len(finalList) == 0 {
				fmt.Println("The list is empty")
				break
			}
			for i, k := range finalList {
				fmt.Printf("%d. %v\n", i, k)
			}
		case MoreInfo:
			if info != "" {
				fmt.Println(info)
			}
		case Done:
			return finalList, false, nil
		case Cancel:
			return nil, true, nil
		default:
			return nil, false, errors.New("unexpected option")
		}
	}
}

func (*realPrompter) CaptureDuration(promptStr string) (time.Duration, error) {
	prompt := promptui.Prompt{
		Label:    promptStr,
		Validate: validateStakingDuration,
	}

	durationStr, err := prompt.Run()
	if err != nil {
		return 0, err
	}

	return time.ParseDuration(durationStr)
}

func (*realPrompter) CaptureDate(promptStr string) (time.Time, error) {
	prompt := promptui.Prompt{
		Label:    promptStr,
		Validate: validateTime,
	}

	timeStr, err := prompt.Run()
	if err != nil {
		return time.Time{}, err
	}

	return time.Parse(constants.TimeParseLayout, timeStr)
}

func (*realPrompter) CaptureID(promptStr string) (ids.ID, error) {
	prompt := promptui.Prompt{
		Label:    promptStr,
		Validate: validateID,
	}

	IDStr, err := prompt.Run()
	if err != nil {
		return ids.Empty, err
	}
	return ids.FromString(IDStr)
}

func (*realPrompter) CaptureNodeID(promptStr string) (ids.NodeID, error) {
	prompt := promptui.Prompt{
		Label:    promptStr,
		Validate: validateNodeID,
	}

	nodeIDStr, err := prompt.Run()
	if err != nil {
		return ids.EmptyNodeID, err
	}
	return ids.NodeIDFromString(nodeIDStr)
}

func (*realPrompter) CaptureWeight(promptStr string) (uint64, error) {
	prompt := promptui.Prompt{
		Label:    promptStr,
		Validate: validateWeight,
	}

	amountStr, err := prompt.Run()
	if err != nil {
		return 0, err
	}

	return strconv.ParseUint(amountStr, 10, 64)
}

func (*realPrompter) CaptureUint64(promptStr string) (uint64, error) {
	prompt := promptui.Prompt{
		Label:    promptStr,
		Validate: validateBiggerThanZero,
	}

	amountStr, err := prompt.Run()
	if err != nil {
		return 0, err
	}

	return strconv.ParseUint(amountStr, 10, 64)
}

func (*realPrompter) CapturePositiveBigInt(promptStr string) (*big.Int, error) {
	prompt := promptui.Prompt{
		Label:    promptStr,
		Validate: validatePositiveBigInt,
	}

	amountStr, err := prompt.Run()
	if err != nil {
		return nil, err
	}

	amountInt := new(big.Int)
	amountInt, ok := amountInt.SetString(amountStr, 10)
	if !ok {
		return nil, errors.New("SetString: error")
	}
	return amountInt, nil
}

func (*realPrompter) CapturePChainAddress(promptStr string, network models.Network) (string, error) {
	prompt := promptui.Prompt{
		Label:    promptStr,
		Validate: getPChainValidationFunc(network),
	}

	return prompt.Run()
}

func (*realPrompter) CaptureAddress(promptStr string) (common.Address, error) {
	prompt := promptui.Prompt{
		Label:    promptStr,
		Validate: validateAddress,
	}

	addressStr, err := prompt.Run()
	if err != nil {
		return common.Address{}, err
	}

	addressHex := common.HexToAddress(addressStr)
	return addressHex, nil
}

func (*realPrompter) CaptureExistingFilepath(promptStr string) (string, error) {
	prompt := promptui.Prompt{
		Label:    promptStr,
		Validate: validateExistingFilepath,
	}

	pathStr, err := prompt.Run()
	if err != nil {
		return "", err
	}

	return pathStr, nil
}

func (*realPrompter) CaptureNewFilepath(promptStr string) (string, error) {
	prompt := promptui.Prompt{
		Label:    promptStr,
		Validate: validateNewFilepath,
	}

	pathStr, err := prompt.Run()
	if err != nil {
		return "", err
	}

	return pathStr, nil
}

func yesNoBase(promptStr string, orderedOptions []string) (bool, error) {
	prompt := promptui.Select{
		Label: promptStr,
		Items: orderedOptions,
	}

	_, decision, err := prompt.Run()
	if err != nil {
		return false, err
	}
	return decision == Yes, nil
}

func (*realPrompter) CaptureYesNo(promptStr string) (bool, error) {
	return yesNoBase(promptStr, []string{Yes, No})
}

func (*realPrompter) CaptureNoYes(promptStr string) (bool, error) {
	return yesNoBase(promptStr, []string{No, Yes})
}

func (*realPrompter) CaptureList(promptStr string, options []string) (string, error) {
	prompt := promptui.Select{
		Label: promptStr,
		Items: options,
	}
	_, listDecision, err := prompt.Run()
	if err != nil {
		return "", err
	}
	return listDecision, nil
}

func (*realPrompter) CaptureEmail(promptStr string) (string, error) {
	prompt := promptui.Prompt{
		Label:    promptStr,
		Validate: validateEmail,
	}

	str, err := prompt.Run()
	if err != nil {
		return "", err
	}

	return str, nil
}

func (*realPrompter) CaptureStringAllowEmpty(promptStr string) (string, error) {
	prompt := promptui.Prompt{
		Label: promptStr,
	}

	str, err := prompt.Run()
	if err != nil {
		return "", err
	}

	return str, nil
}

func (*realPrompter) CaptureString(promptStr string) (string, error) {
	prompt := promptui.Prompt{
		Label: promptStr,
		Validate: func(input string) error {
			if input == "" {
				return errors.New("string cannot be empty")
			}
			return nil
		},
	}

	str, err := prompt.Run()
	if err != nil {
		return "", err
	}

	return str, nil
}

func (*realPrompter) CaptureGitURL(promptStr string) (*url.URL, error) {
	prompt := promptui.Prompt{
		Label:    promptStr,
		Validate: validateURL,
	}

	str, err := prompt.Run()
	if err != nil {
		return nil, err
	}

	parsedURL, err := url.ParseRequestURI(str)
	if err != nil {
		return nil, err
	}

	return parsedURL, nil
}

func (*realPrompter) CaptureVersion(promptStr string) (string, error) {
	prompt := promptui.Prompt{
		Label: promptStr,
		Validate: func(input string) error {
			if !semver.IsValid(input) {
				return errors.New("version must be a legal semantic version (ex: v1.1.1)")
			}
			return nil
		},
	}

	str, err := prompt.Run()
	if err != nil {
		return "", err
	}

	return str, nil
}

func (*realPrompter) CaptureIndex(promptStr string, options []any) (int, error) {
	prompt := promptui.Select{
		Label: promptStr,
		Items: options,
	}

	listIndex, _, err := prompt.Run()
	if err != nil {
		return 0, err
	}
	return listIndex, nil
}

// CaptureFutureDate requires from the user a date input which is in the future.
// If `minDate` is not empty, the minimum time in the future from the provided date is required
// Otherwise, time from time.Now() is chosen.
func (*realPrompter) CaptureFutureDate(promptStr string, minDate time.Time) (time.Time, error) {
	prompt := promptui.Prompt{
		Label: promptStr,
		Validate: func(s string) error {
			t, err := time.Parse(constants.TimeParseLayout, s)
			if err != nil {
				return err
			}
			if minDate == (time.Time{}) {
				minDate = time.Now()
			}
			if t.Before(minDate.UTC()) {
				return fmt.Errorf("the provided date is before %s UTC", minDate.Format(constants.TimeParseLayout))
			}
			return nil
		},
	}

	timestampStr, err := prompt.Run()
	if err != nil {
		return time.Time{}, err
	}

	return time.Parse(constants.TimeParseLayout, timestampStr)
}

// returns true [resp. false] if user chooses stored key [resp. ledger] option
func (prompter *realPrompter) ChooseKeyOrLedger() (bool, error) {
	const (
		keyOption    = "Use stored key"
		ledgerOption = "Use ledger"
	)
	option, err := prompter.CaptureList(
		"Which key source should be used to issue the transaction?",
		[]string{keyOption, ledgerOption},
	)
	if err != nil {
		return false, err
	}
	return option == keyOption, nil
}

func contains[T comparable](list []T, element T) bool {
	for _, val := range list {
		if val == element {
			return true
		}
	}
	return false
}

func getIndexInSlice[T comparable](list []T, element T) (int, error) {
	for i, val := range list {
		if val == element {
			return i, nil
		}
	}
	return 0, fmt.Errorf("element not found")
}

// check subnet authorization criteria:
// - [subnetAuthKeys] satisfy subnet's [threshold]
// - [subnetAuthKeys] is a subset of subnet's [controlKeys]
func CheckSubnetAuthKeys(subnetAuthKeys []string, controlKeys []string, threshold uint32) error {
	if len(subnetAuthKeys) != int(threshold) {
		return fmt.Errorf("number of given subnet auth differs from the threshold")
	}
	for _, subnetAuthKey := range subnetAuthKeys {
		found := false
		for _, controlKey := range controlKeys {
			if subnetAuthKey == controlKey {
				found = true
				break
			}
		}
		if !found {
			return fmt.Errorf("subnet auth key %s does not belong to control keys", subnetAuthKey)
		}
	}
	return nil
}

// get subnet authorization keys from the user, as a subset of the subnet's [controlKeys]
// with a len equal to the subnet's [threshold]
func GetSubnetAuthKeys(prompt Prompter, controlKeys []string, threshold uint32) ([]string, error) {
	if len(controlKeys) == int(threshold) {
		return controlKeys, nil
	}
	subnetAuthKeys := []string{}
	filteredControlKeys := []string{}
	filteredControlKeys = append(filteredControlKeys, controlKeys...)
	for len(subnetAuthKeys) != int(threshold) {
		subnetAuthKey, err := prompt.CaptureList(
			"Choose a subnet auth key",
			filteredControlKeys,
		)
		if err != nil {
			return nil, err
		}
		index, err := getIndexInSlice(filteredControlKeys, subnetAuthKey)
		if err != nil {
			return nil, err
		}
		subnetAuthKeys = append(subnetAuthKeys, subnetAuthKey)
		filteredControlKeys = append(filteredControlKeys[:index], filteredControlKeys[index+1:]...)
	}
	return subnetAuthKeys, nil
}

func GetFujiKeyOrLedger(prompt Prompter, keyDir string) (bool, string, error) {
	useStoredKey, err := prompt.ChooseKeyOrLedger()
	if err != nil {
		return false, "", err
	}
	if !useStoredKey {
		return true, "", nil
	}
	keyName, err := captureKeyName(prompt, keyDir)
	if err != nil {
		if err == errNoKeys {
			ux.Logger.PrintToUser("No private keys have been found. Deployment to fuji without a private key " +
				"or ledger is not possible. Create a new one with `avalanche key create`, or use a ledger device.")
		}
		return false, "", err
	}
	return false, keyName, nil
}

func captureKeyName(prompt Prompter, keyDir string) (string, error) {
	files, err := os.ReadDir(keyDir)
	if err != nil {
		return "", err
	}

	if len(files) < 1 {
		return "", errNoKeys
	}

	keys := []string{}
	for _, f := range files {
		if strings.HasSuffix(f.Name(), constants.KeySuffix) {
			keys = append(keys, strings.TrimSuffix(f.Name(), constants.KeySuffix))
		}
	}

	keyName, err := prompt.CaptureList("Which stored key should be used to issue the transaction?", keys)
	if err != nil {
		return "", err
	}

	return keyName, nil
}<|MERGE_RESOLUTION|>--- conflicted
+++ resolved
@@ -67,112 +67,6 @@
 	return &realPrompter{}
 }
 
-<<<<<<< HEAD
-=======
-func validateEmail(input string) error {
-	_, err := mail.ParseAddress(input)
-	return err
-}
-
-func validatePositiveBigInt(input string) error {
-	n := new(big.Int)
-	n, ok := n.SetString(input, 10)
-	if !ok {
-		return errors.New("invalid number")
-	}
-	if n.Cmp(big.NewInt(0)) == -1 {
-		return errors.New("invalid number")
-	}
-	return nil
-}
-
-func validateStakingDuration(input string) error {
-	d, err := time.ParseDuration(input)
-	if err != nil {
-		return err
-	}
-	if d > constants.MaxStakeDuration {
-		return fmt.Errorf("exceeds maximum staking duration of %s", ux.FormatDuration(constants.MaxStakeDuration))
-	}
-	if d < constants.MinStakeDuration {
-		return fmt.Errorf("below the minimum staking duration of %s", ux.FormatDuration(constants.MinStakeDuration))
-	}
-	return nil
-}
-
-func validateTime(input string) error {
-	t, err := time.Parse(constants.TimeParseLayout, input)
-	if err != nil {
-		return err
-	}
-	if t.Before(time.Now().Add(constants.StakingStartLeadTime)) {
-		return fmt.Errorf("time should be at least start from now + %s", constants.StakingStartLeadTime)
-	}
-	return err
-}
-
-func validateID(input string) error {
-	_, err := ids.FromString(input)
-	return err
-}
-
-func validateNodeID(input string) error {
-	_, err := ids.NodeIDFromString(input)
-	return err
-}
-
-func validateAddress(input string) error {
-	if !common.IsHexAddress(input) {
-		return errors.New("invalid address")
-	}
-	return nil
-}
-
-func validateExistingFilepath(input string) error {
-	if fileInfo, err := os.Stat(input); err == nil && !fileInfo.IsDir() {
-		return nil
-	}
-	return errors.New("file doesn't exist")
-}
-
-func validateNewFilepath(input string) error {
-	if _, err := os.Stat(input); err != nil && os.IsNotExist(err) {
-		return nil
-	}
-	return errors.New("file already exists")
-}
-
-func validateWeight(input string) error {
-	val, err := strconv.ParseUint(input, 10, 64)
-	if err != nil {
-		return err
-	}
-	if val < constants.MinStakeWeight || val > constants.MaxStakeWeight {
-		return errors.New("the weight must be an integer between 1 and 100")
-	}
-	return nil
-}
-
-func validateBiggerThanZero(input string) error {
-	val, err := strconv.ParseUint(input, 10, 64)
-	if err != nil {
-		return err
-	}
-	if val == 0 {
-		return errors.New("the value must be bigger than zero")
-	}
-	return nil
-}
-
-func validateURL(input string) error {
-	_, err := url.ParseRequestURI(input)
-	if err != nil {
-		return err
-	}
-	return nil
-}
-
->>>>>>> f5f9fc3f
 // CaptureListDecision runs a for loop and continuously asks the
 // user for a specific input (currently only `CapturePChainAddress`
 // and `CaptureAddress` is supported) until the user cancels or
