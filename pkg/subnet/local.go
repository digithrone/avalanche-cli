--- conflicted
+++ resolved
@@ -110,14 +110,7 @@
 //   - waits completion of operation
 //   - show status
 func (d *LocalDeployer) doDeploy(chain string, chainGenesis []byte, genesisPath string) (ids.ID, ids.ID, error) {
-<<<<<<< HEAD
-	fmt.Println("Pre avago:", d.avagoVersion)
-	avalancheGoBinPath, pluginDir, err := d.SetupLocalEnv()
-	fmt.Println("AvalancheGoBinPath: ", avalancheGoBinPath)
-	fmt.Println("PluginDir: ", pluginDir)
-=======
 	avalancheGoBinPath, err := d.SetupLocalEnv()
->>>>>>> 8d82c7cc
 	if err != nil {
 		return ids.Empty, ids.Empty, err
 	}
