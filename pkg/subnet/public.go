// Copyright (C) 2022, Ava Labs, Inc. All rights reserved.
// See the file LICENSE for licensing terms.
package subnet

import (
	"context"
	"fmt"
	"os"
	"time"

	"github.com/ava-labs/avalanche-cli/pkg/application"
	"github.com/ava-labs/avalanche-cli/pkg/constants"
	"github.com/ava-labs/avalanche-cli/pkg/key"
	"github.com/ava-labs/avalanche-cli/pkg/models"
	"github.com/ava-labs/avalanche-cli/pkg/ux"
	"github.com/ava-labs/avalanche-network-runner/utils"
	"github.com/ava-labs/avalanchego/ids"
	avago_constants "github.com/ava-labs/avalanchego/utils/constants"
	"github.com/ava-labs/avalanchego/utils/formatting/address"
	"github.com/ava-labs/avalanchego/vms/platformvm/validator"
	"github.com/ava-labs/avalanchego/vms/secp256k1fx"
	"github.com/ava-labs/avalanchego/wallet/subnet/primary"
	"github.com/ava-labs/avalanchego/wallet/subnet/primary/common"
	"github.com/olekukonko/tablewriter"
)

type PublicDeployer struct {
	LocalDeployer
	privKeyPath string
	network     models.Network
	app         *application.Avalanche
}

func NewPublicDeployer(app *application.Avalanche, privKeyPath string, network models.Network) *PublicDeployer {
	return &PublicDeployer{
		LocalDeployer: *NewLocalDeployer(app, "", ""),
		app:           app,
		privKeyPath:   privKeyPath,
		network:       network,
	}
}

func (d *PublicDeployer) AddValidator(subnet ids.ID, nodeID ids.NodeID, weight uint64, startTime time.Time, duration time.Duration) error {
	wallet, err := d.loadWallet(subnet)
	if err != nil {
		return err
	}
	validator := &validator.SubnetValidator{
		Validator: validator.Validator{
			NodeID: nodeID,
			Start:  uint64(startTime.Unix()),
			End:    uint64(startTime.Add(duration).Unix()),
			Wght:   weight,
		},
		Subnet: subnet,
	}
	id, err := wallet.P().IssueAddSubnetValidatorTx(validator)
	if err != nil {
		return err
	}
	ux.Logger.PrintToUser("Transaction successful, transaction ID :%s", id)
	return nil
}

func (d *PublicDeployer) Deploy(controlKeys []string, threshold uint32, chain string, genesis []byte) (ids.ID, ids.ID, error) {
	wallet, err := d.loadWallet()
	if err != nil {
		return ids.Empty, ids.Empty, err
	}
	vmID, err := utils.VMID(chain)
	if err != nil {
		return ids.Empty, ids.Empty, fmt.Errorf("failed to create VM ID from %s: %w", chain, err)
	}

	subnetID, err := d.createSubnetTx(controlKeys, threshold, wallet)
	if err != nil {
		return ids.Empty, ids.Empty, err
	}
	ux.Logger.PrintToUser("Subnet has been created with ID: %s. Now creating blockchain...", subnetID.String())

	blockchainID, err := d.createBlockchainTx(chain, vmID, subnetID, genesis, wallet)
	if err != nil {
		return ids.Empty, ids.Empty, err
	}

	header := []string{"Deployment results", ""}
	table := tablewriter.NewWriter(os.Stdout)
	table.SetHeader(header)
	table.SetRowLine(true)
	table.SetAutoMergeCells(true)
	table.Append([]string{"Chain Name", chain})
	table.Append([]string{"Subnet ID", subnetID.String()})
	table.Append([]string{"Blockchain ID", blockchainID.String()})
	table.Append([]string{"VM ID", vmID.String()})
	table.Append([]string{"RPC URL", fmt.Sprintf("%s/ext/bc/%s/rpc", constants.DefaultNodeRunURL, blockchainID.String())})

	table.Render()

	return subnetID, blockchainID, nil
}

func (d *PublicDeployer) loadWallet(preloadTxs ...ids.ID) (primary.Wallet, error) {
	ctx := context.Background()

	var (
		api       string
		networkID uint32
	)

	switch d.network {
	case models.Fuji:
		api = constants.FujiAPIEndpoint
		networkID = avago_constants.FujiID
<<<<<<< HEAD
	case models.Mainnet:
		api = constants.MainnetAPIEndpoint
		networkID = avago_constants.MainnetID
	case models.Local:
		// used for E2E testing of public related paths
		api = constants.LocalAPIEndpoint
		networkID = constants.LocalNetworkID
=======
>>>>>>> fbfb9bdf
	default:
		return nil, fmt.Errorf("unsupported public network")
	}

	sf, err := key.LoadSoft(networkID, d.privKeyPath)
	if err != nil {
		return nil, err
	}

	kc := sf.KeyChain()

	wallet, err := primary.NewWalletWithTxs(ctx, api, kc, preloadTxs...)
	if err != nil {
		return nil, err
	}
	return wallet, nil
}

func (d *PublicDeployer) createBlockchainTx(chainName string, vmID, subnetID ids.ID, genesis []byte, wallet primary.Wallet) (ids.ID, error) {
	// TODO do we need any of these to be set?
	options := []common.Option{}
	fxIDs := make([]ids.ID, 0)
	return wallet.P().IssueCreateChainTx(subnetID, genesis, vmID, fxIDs, chainName, options...)
}

func (d *PublicDeployer) createSubnetTx(controlKeys []string, threshold uint32, wallet primary.Wallet) (ids.ID, error) {
	err := d.validateWalletIsSubnetOwner(controlKeys, threshold)
	if err != nil {
		return ids.Empty, err
	}
	addrs, err := address.ParseToIDs(controlKeys)
	if err != nil {
		return ids.Empty, err
	}
	owners := &secp256k1fx.OutputOwners{
		Addrs:     addrs,
		Threshold: threshold,
		Locktime:  0,
	}
	opts := []common.Option{}
	return wallet.P().IssueCreateSubnetTx(owners, opts...)
}

func (d *PublicDeployer) validateWalletIsSubnetOwner(controlKeys []string, threshold uint32) error {
	var networkID uint32

	switch d.network {
	case models.Fuji:
		networkID = avago_constants.FujiID
	default:
		return fmt.Errorf("unsupported public network")
	}

	sf, err := key.LoadSoft(networkID, d.privKeyPath)
	if err != nil {
		return err
	}

	if threshold != 1 {
		return fmt.Errorf("multisig subnets are currently unsupported")
	}

	walletAddrsStr := sf.P()
	if len(walletAddrsStr) == 0 {
		return fmt.Errorf("no wallet address specified")
	}

	walletAddrStr := walletAddrsStr[0]

	for _, addr := range controlKeys {
		if addr == walletAddrStr {
			return nil
		}
	}

	return fmt.Errorf("wallet addr not listed in subnet owners")
}<|MERGE_RESOLUTION|>--- conflicted
+++ resolved
@@ -111,16 +111,10 @@
 	case models.Fuji:
 		api = constants.FujiAPIEndpoint
 		networkID = avago_constants.FujiID
-<<<<<<< HEAD
-	case models.Mainnet:
-		api = constants.MainnetAPIEndpoint
-		networkID = avago_constants.MainnetID
 	case models.Local:
 		// used for E2E testing of public related paths
 		api = constants.LocalAPIEndpoint
 		networkID = constants.LocalNetworkID
-=======
->>>>>>> fbfb9bdf
 	default:
 		return nil, fmt.Errorf("unsupported public network")
 	}
