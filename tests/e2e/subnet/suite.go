// Copyright (C) 2022, Ava Labs, Inc. All rights reserved.
// See the file LICENSE for licensing terms.

package subnet

import (
	"github.com/ava-labs/avalanche-cli/tests/e2e/commands"
	ginkgo "github.com/onsi/ginkgo/v2"
)

const (
	subnetName  = "e2eSubnetTest"
	genesisPath = "tests/e2e/assets/test_genesis.json"
)

var customVMPath string

var _ = ginkgo.Describe("[Subnet]", func() {
<<<<<<< HEAD
=======
	ginkgo.AfterEach(func() {
		commands.CleanNetwork()
		err := utils.DeleteConfigs(subnetName)
		if err != nil {
			fmt.Println("Clean network error:", err)
		}
		gomega.Expect(err).Should(gomega.BeNil())
		err = utils.DeleteConfigs(secondSubnetName)
		if err != nil {
			fmt.Println("Delete config error:", err)
		}
		gomega.Expect(err).Should(gomega.BeNil())
	})

>>>>>>> fbfb9bdf
	ginkgo.It("can create and delete a subnet config", func() {
		commands.CreateSubnetConfig(subnetName, genesisPath)
		commands.DeleteSubnetConfig(subnetName)
	})
<<<<<<< HEAD
=======

	ginkgo.It("can create and delete a custom vm subnet config", func() {
		var err error
		customVMPath, err = utils.DownloadCustomVMBin()
		gomega.Expect(err).Should(gomega.BeNil())
		commands.CreateCustomVMSubnetConfig(subnetName, genesisPath, customVMPath)
		commands.DeleteSubnetConfig(subnetName)
		exists, err := utils.SubnetCustomVMExists(subnetName)
		gomega.Expect(err).Should(gomega.BeNil())
		gomega.Expect(exists).Should(gomega.BeFalse())
	})

	ginkgo.It("can deploy a custom vm subnet", func() {
		commands.CreateCustomVMSubnetConfig(subnetName, genesisPath, customVMPath)
		deployOutput := commands.DeploySubnetLocally(subnetName)
		rpcs, err := utils.ParseRPCsFromOutput(deployOutput)
		if err != nil {
			fmt.Println(deployOutput)
		}
		gomega.Expect(err).Should(gomega.BeNil())
		gomega.Expect(rpcs).Should(gomega.HaveLen(1))
		rpc := rpcs[0]

		err = utils.SetHardhatRPC(rpc)
		gomega.Expect(err).Should(gomega.BeNil())

		err = utils.RunHardhatTests(utils.BaseTest)
		gomega.Expect(err).Should(gomega.BeNil())

		commands.DeleteSubnetConfig(subnetName)
	})

	ginkgo.It("can deploy a subnet", func() {
		commands.CreateSubnetConfig(subnetName, genesisPath)
		deployOutput := commands.DeploySubnetLocally(subnetName)
		rpcs, err := utils.ParseRPCsFromOutput(deployOutput)
		if err != nil {
			fmt.Println(deployOutput)
		}
		gomega.Expect(err).Should(gomega.BeNil())
		gomega.Expect(rpcs).Should(gomega.HaveLen(1))
		rpc := rpcs[0]

		err = utils.SetHardhatRPC(rpc)
		gomega.Expect(err).Should(gomega.BeNil())

		err = utils.RunHardhatTests(utils.BaseTest)
		gomega.Expect(err).Should(gomega.BeNil())

		commands.DeleteSubnetConfig(subnetName)
	})

	ginkgo.It("can't deploy the same subnet twice", func() {
		commands.CreateSubnetConfig(subnetName, genesisPath)

		deployOutput := commands.DeploySubnetLocally(subnetName)
		rpcs, err := utils.ParseRPCsFromOutput(deployOutput)
		if err != nil {
			fmt.Println(deployOutput)
		}
		gomega.Expect(err).Should(gomega.BeNil())
		gomega.Expect(rpcs).Should(gomega.HaveLen(1))

		deployOutput = commands.DeploySubnetLocally(subnetName)
		rpcs, err = utils.ParseRPCsFromOutput(deployOutput)
		if err == nil {
			fmt.Println(deployOutput)
		}
		gomega.Expect(err).Should(gomega.HaveOccurred())
		gomega.Expect(rpcs).Should(gomega.HaveLen(0))
		gomega.Expect(deployOutput).Should(gomega.ContainSubstring("has already been deployed"))
	})

	ginkgo.It("can deploy multiple subnets", func() {
		commands.CreateSubnetConfig(subnetName, genesisPath)
		commands.CreateSubnetConfig(secondSubnetName, genesisPath)

		deployOutput := commands.DeploySubnetLocally(subnetName)
		rpcs, err := utils.ParseRPCsFromOutput(deployOutput)
		if err != nil {
			fmt.Println(deployOutput)
		}
		gomega.Expect(err).Should(gomega.BeNil())
		gomega.Expect(rpcs).Should(gomega.HaveLen(1))

		deployOutput = commands.DeploySubnetLocally(secondSubnetName)
		rpcs, err = utils.ParseRPCsFromOutput(deployOutput)
		if err != nil {
			fmt.Println(deployOutput)
		}
		gomega.Expect(err).Should(gomega.BeNil())
		gomega.Expect(rpcs).Should(gomega.HaveLen(2))

		err = utils.SetHardhatRPC(rpcs[0])
		gomega.Expect(err).Should(gomega.BeNil())

		err = utils.RunHardhatTests(utils.BaseTest)
		gomega.Expect(err).Should(gomega.BeNil())

		err = utils.SetHardhatRPC(rpcs[1])
		gomega.Expect(err).Should(gomega.BeNil())

		err = utils.RunHardhatTests(utils.BaseTest)
		gomega.Expect(err).Should(gomega.BeNil())

		commands.DeleteSubnetConfig(subnetName)
		commands.DeleteSubnetConfig(secondSubnetName)
	})
>>>>>>> fbfb9bdf
})<|MERGE_RESOLUTION|>--- conflicted
+++ resolved
@@ -16,29 +16,10 @@
 var customVMPath string
 
 var _ = ginkgo.Describe("[Subnet]", func() {
-<<<<<<< HEAD
-=======
-	ginkgo.AfterEach(func() {
-		commands.CleanNetwork()
-		err := utils.DeleteConfigs(subnetName)
-		if err != nil {
-			fmt.Println("Clean network error:", err)
-		}
-		gomega.Expect(err).Should(gomega.BeNil())
-		err = utils.DeleteConfigs(secondSubnetName)
-		if err != nil {
-			fmt.Println("Delete config error:", err)
-		}
-		gomega.Expect(err).Should(gomega.BeNil())
-	})
-
->>>>>>> fbfb9bdf
 	ginkgo.It("can create and delete a subnet config", func() {
 		commands.CreateSubnetConfig(subnetName, genesisPath)
 		commands.DeleteSubnetConfig(subnetName)
 	})
-<<<<<<< HEAD
-=======
 
 	ginkgo.It("can create and delete a custom vm subnet config", func() {
 		var err error
@@ -51,101 +32,4 @@
 		gomega.Expect(exists).Should(gomega.BeFalse())
 	})
 
-	ginkgo.It("can deploy a custom vm subnet", func() {
-		commands.CreateCustomVMSubnetConfig(subnetName, genesisPath, customVMPath)
-		deployOutput := commands.DeploySubnetLocally(subnetName)
-		rpcs, err := utils.ParseRPCsFromOutput(deployOutput)
-		if err != nil {
-			fmt.Println(deployOutput)
-		}
-		gomega.Expect(err).Should(gomega.BeNil())
-		gomega.Expect(rpcs).Should(gomega.HaveLen(1))
-		rpc := rpcs[0]
-
-		err = utils.SetHardhatRPC(rpc)
-		gomega.Expect(err).Should(gomega.BeNil())
-
-		err = utils.RunHardhatTests(utils.BaseTest)
-		gomega.Expect(err).Should(gomega.BeNil())
-
-		commands.DeleteSubnetConfig(subnetName)
-	})
-
-	ginkgo.It("can deploy a subnet", func() {
-		commands.CreateSubnetConfig(subnetName, genesisPath)
-		deployOutput := commands.DeploySubnetLocally(subnetName)
-		rpcs, err := utils.ParseRPCsFromOutput(deployOutput)
-		if err != nil {
-			fmt.Println(deployOutput)
-		}
-		gomega.Expect(err).Should(gomega.BeNil())
-		gomega.Expect(rpcs).Should(gomega.HaveLen(1))
-		rpc := rpcs[0]
-
-		err = utils.SetHardhatRPC(rpc)
-		gomega.Expect(err).Should(gomega.BeNil())
-
-		err = utils.RunHardhatTests(utils.BaseTest)
-		gomega.Expect(err).Should(gomega.BeNil())
-
-		commands.DeleteSubnetConfig(subnetName)
-	})
-
-	ginkgo.It("can't deploy the same subnet twice", func() {
-		commands.CreateSubnetConfig(subnetName, genesisPath)
-
-		deployOutput := commands.DeploySubnetLocally(subnetName)
-		rpcs, err := utils.ParseRPCsFromOutput(deployOutput)
-		if err != nil {
-			fmt.Println(deployOutput)
-		}
-		gomega.Expect(err).Should(gomega.BeNil())
-		gomega.Expect(rpcs).Should(gomega.HaveLen(1))
-
-		deployOutput = commands.DeploySubnetLocally(subnetName)
-		rpcs, err = utils.ParseRPCsFromOutput(deployOutput)
-		if err == nil {
-			fmt.Println(deployOutput)
-		}
-		gomega.Expect(err).Should(gomega.HaveOccurred())
-		gomega.Expect(rpcs).Should(gomega.HaveLen(0))
-		gomega.Expect(deployOutput).Should(gomega.ContainSubstring("has already been deployed"))
-	})
-
-	ginkgo.It("can deploy multiple subnets", func() {
-		commands.CreateSubnetConfig(subnetName, genesisPath)
-		commands.CreateSubnetConfig(secondSubnetName, genesisPath)
-
-		deployOutput := commands.DeploySubnetLocally(subnetName)
-		rpcs, err := utils.ParseRPCsFromOutput(deployOutput)
-		if err != nil {
-			fmt.Println(deployOutput)
-		}
-		gomega.Expect(err).Should(gomega.BeNil())
-		gomega.Expect(rpcs).Should(gomega.HaveLen(1))
-
-		deployOutput = commands.DeploySubnetLocally(secondSubnetName)
-		rpcs, err = utils.ParseRPCsFromOutput(deployOutput)
-		if err != nil {
-			fmt.Println(deployOutput)
-		}
-		gomega.Expect(err).Should(gomega.BeNil())
-		gomega.Expect(rpcs).Should(gomega.HaveLen(2))
-
-		err = utils.SetHardhatRPC(rpcs[0])
-		gomega.Expect(err).Should(gomega.BeNil())
-
-		err = utils.RunHardhatTests(utils.BaseTest)
-		gomega.Expect(err).Should(gomega.BeNil())
-
-		err = utils.SetHardhatRPC(rpcs[1])
-		gomega.Expect(err).Should(gomega.BeNil())
-
-		err = utils.RunHardhatTests(utils.BaseTest)
-		gomega.Expect(err).Should(gomega.BeNil())
-
-		commands.DeleteSubnetConfig(subnetName)
-		commands.DeleteSubnetConfig(secondSubnetName)
-	})
->>>>>>> fbfb9bdf
 })